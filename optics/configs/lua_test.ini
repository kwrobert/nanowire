--- conflicted
+++ resolved
@@ -101,11 +101,8 @@
 # sorting key used to determine the order of the parameter directory in the directory tree. Lower numbers 
 # place the directory closer to the top of the tree. 
 # Format: start:end:step;sorting_key
-<<<<<<< HEAD
-=======
 frequency=3E14,5E14,1E15;2
 nw_radius = .06:.08:.01;1
->>>>>>> 96b155af
 
 [Evaluated Parameters]
 # These are parameters that need to be computed at runtime because they depend on the values of some 
