--- conflicted
+++ resolved
@@ -855,18 +855,10 @@
         # the key directly like so
         first_name = first_layer[0]
         last_layer = sorted_layers.popitem()
-<<<<<<< HEAD
-        # Port on top of substrate
-        # last_name = last_layer[0]
-        # Port on bottom of substrate
-        last_name = last_layer[0]+'_bottom'
-        print('LAST LAYER NAME: {}'.format(last_name))
-=======
         # Port at top of substrate
         last_name = last_layer[0]
         # Port at bottom of substrate
         # last_name = last_layer[0]+'_bottom'
->>>>>>> 2c770efc
         # self.log.info('LAST LAYER: %s'%str(last_layer))
         # p_inc = data[first_name][0]
         # p_ref = np.abs(data[first_name][1])
