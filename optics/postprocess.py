import numpy as np
from scipy import interpolate
import scipy.constants as c
import scipy.integrate as intg
import argparse as ap
import os
import time
import copy
import re
import glob
import logging
import itertools
from collections import OrderedDict
import matplotlib
# Enables saving plots over ssh
try:
    os.environ['DISPLAY']
except KeyError:
    matplotlib.use('Agg')
import matplotlib.pyplot as plt
# plt.style.use(['ggplot', 'paper'])
from mpl_toolkits.mplot3d import Axes3D
import matplotlib.cm as cmx
import matplotlib.lines as mlines
import matplotlib.patches as mpatches
from mpl_toolkits.axes_grid1.inset_locator import zoomed_inset_axes
from mpl_toolkits.axes_grid1.inset_locator import mark_inset
from mpl_toolkits.axes_grid1 import make_axes_locatable
# Literally just for the initial data load
import multiprocessing as mp
import multiprocessing.dummy as mpd

from utils.config import Config
from utils.simulation import Simulation
from utils.utils import configure_logger, cmp_dicts, open_atomic

# Configure module level logger if not running as main process
if not __name__ == '__main__':
    logger = configure_logger(level='INFO', name='postprocess',
                              console=True, logfile='logs/postprocess.log')


def counted(fn):
    def wrapper(self):
        wrapper.called += 1
        return fn(self)
    wrapper.called = 0
    wrapper.__name__ = fn.__name__
    return wrapper


class Processor(object):
    """Base data processor class that has some methods every other processor needs"""

    def __init__(self, global_conf, sims=[], sim_groups=[], failed_sims=[]):
        self.log = logging.getLogger('postprocess')
        self.log.debug("Processor base init")
        self.gconf = global_conf
        self.sims = sims
        self.sim_groups = sim_groups
        # A place to store any failed sims (i.e sims that are missing their
        # data file)
        self.failed_sims = failed_sims

    def collect_sims(self):
        """Collect all the simulations beneath the base of the directory tree"""
        # Clear out the lists
        self.sims = []
        self.failed_sims = []
        ftype = self.gconf['General']['save_as']
        if ftype == 'text':
            datfile = self.gconf['General']['base_name'] + '.E'
        else:
            datfile = self.gconf['General']['base_name'] + '.E.npz'
        print('Inside collect')
        print(self.gconf['General']['base_dir'])
        group_dict = {}
        for root, dirs, files in os.walk(self.gconf['General']['base_dir']):
            if 'sim_conf.yml' in files and datfile in files:
                self.log.info('Gather sim at %s', root)
                sim_obj = Simulation(
                    Config(os.path.join(root, 'sim_conf.yml')))
                sim_obj.conf.expand_vars()
                self.sims.append(sim_obj)
                # This retrieves the lowest node in the tree, stores that node
                # as the key and the list of sims beneath that node as values
                parent_dir = os.path.dirname(root)
                if parent_dir not in group_dict:
                    group_dict[parent_dir] = [sim_obj]
                else:
                    group_dict[parent_dir].append(sim_obj)
            elif 'sim_conf.yml' in files:
                sim_obj = Simulation(
                    Config(os.path.join(root, 'sim_conf.yml')))
                self.log.error('The following sim is missing its data file: %s',
                               sim_obj.conf['General']['sim_dir'])
                self.failed_sims.append(sim_obj)
        return self.sims, self.failed_sims

    def sort_sims(self):
        """Sorts simulations by their parameters the way a human would. Called human sorting or
        natural sorting. Thanks stackoverflow"""

        self.sims.sort(key=self.sim_key)
        for group in self.sim_groups:
            paths = [sim.conf['General']['sim_dir'] for sim in group]
            self.log.debug('Group paths before sorting: %s', str(paths))
            group.sort(key=self.sim_key)
            paths = [sim.conf['General']['sim_dir'] for sim in group]
            self.log.debug('Group paths after sorting: %s', str(paths))

    def get_param_vals(self, parseq):
        """Return all possible values of the provided parameter for this sweep"""
        vals = []
        for sim in self.sims:
            val = sim.conf[parseq]
            if val not in vals:
                vals.append(val)
        return vals

    def filter_by_param(self, pars):
        """Accepts a dict where the keys are parameter names and the values are a list of possible
        values for that parameter. Any simulation whose parameter does not match any of the provided
        values is removed from the sims and sim_groups attribute"""

        assert(type(pars) == dict)
        for par, vals in pars.items():
            self.sims = [sim for sim in self.sims if sim.conf[par] in vals]
            groups = []
            for group in self.sim_groups:
                filt_group = [sim for sim in group if sim.conf[par] in vals]
                groups.append(filt_group)
            self.sim_groups = groups
        assert(len(self.sims) >= 1)
        return self.sims, self.sim_groups

    def group_against(self, key, variable_params, sort_key=None):
        """Groups simulations by against particular parameter. Within each
        group, the parameter specified will vary, and all other
        parameters will remain fixed. Populates the sim_groups attribute and
        also returns a list of lists. The simulations with each group will be
        sorted in increasing order of the specified parameter. An optional key
        may be passed in, the groups will be sorted in increasing order of the
        specified key"""

        self.log.info('Grouping sims against: %s' % str(key))
        # We need only need a shallow copy of the list containing all the sim objects
        # We don't want to modify the orig list but we wish to share the sim
        # objects the two lists contain
        sims = copy.copy(self.sims)
        sim_groups = [[sims.pop()]]
        # While there are still sims that havent been assigned to a group
        while sims:
            # Get the comparison dict for this sim
            sim = sims.pop()
            val1 = sim.conf[key]
            # We want the specified key to vary, so we remove it from the
            # comparison dict
            del sim.conf[key]
            cmp1 = {'Simulation': sim.conf[
                'Simulation'], 'Layers': sim.conf['Layers']}
            match = False
            # Loop through each group, checking if this sim belongs in the
            # group
            for group in sim_groups:
                sim2 = group[0]
                val2 = sim2.conf[key]
                del sim2.conf[key]
                cmp2 = {'Simulation': group[0].conf[
                    'Simulation'], 'Layers': group[0].conf['Layers']}
                params_same = cmp_dicts(cmp1, cmp2)
                if params_same:
                    match = True
                    # We need to restore the param we removed from the
                    # configuration earlier
                    sim.conf[key] = val1
                    group.append(sim)
                group[0].conf[key] = val2
            # If we didnt find a matching group, we need to create a new group
            # for this simulation
            if not match:
                sim.conf[key] = val1
                sim_groups.append([sim])
        # Get the params that will define the path in the results dir for each
        # group that will be stored
        ag_key = tuple(key[0:-1])
        result_pars = [var for var in variable_params if var != ag_key]
        for group in sim_groups:
            # Sort the individual sims within a group in increasing order of
            # the parameter we are grouping against a
            group.sort(key=lambda sim: sim.conf[key])
            path = '{}/grouped_against_{}'.format(group[0].conf['General']['treebase'],
                                                  ag_key[-1])
            # If the only variable param is the one we grouped against, make
            # the top dir
            if not result_pars:
                try:
                    os.makedirs(path)
                except OSError:
                    pass
            # Otherwise make the top dir and all the subdirs
            else:
                for par in result_pars:
                    full_key = par + ('value',)
                    # All sims in the group will have the same values for
                    # result_pars so we can just use the first sim in the group
                    path = os.path.join(path, '{}_{:.4E}/'.format(par[-1],
                                                                  group[0].conf[full_key]))
                    self.log.info('RESULTS DIR: {}'.format(path))
                    try:
                        os.makedirs(path)
                    except OSError:
                        pass
            for sim in group:
                sim.conf['General']['results_dir'] = path
        # Sort the groups in increasing order of the provided sort key
        if sort_key:
            sim_groups.sort(key=lambda group: group[0].conf[key])
        self.sim_groups = sim_groups
        return sim_groups

    def group_by(self, key, sort_key=None):
        """Groups simulations by a particular parameter. Within each group, the
        parameter specified will remain fixed, and all other parameters will
        vary. Populates the sim_groups attribute and also returns a list of
        lists. The groups will be sorted in increasing order of the specified
        parameter. An optional key may be passed in, the individual sims within
        each group will be sorted in increasing order of the specified key"""

        self.log.info('Grouping sims by: %s' % str(key))
        # This works by storing the different values of the specifed parameter
        # as keys, and a list of sims whose value matches the key as the value
        pdict = {}
        for sim in self.sims:
            if sim.conf[key] in pdict:
                pdict[sim.conf[key]].append(sim)
            else:
                pdict[sim.conf[key]] = [sim]
        # Now all the sims with matching values for the provided key are just
        # the lists located at each key. We sort the groups in increasing order
        # of the provided key
        groups = sorted(pdict.values(), key=lambda group: group[0].conf[key])
        # If specified, sort the sims within each group in increasing order of
        # the provided sorting key
        if sort_key:
            for group in groups:
                group.sort(key=lambda sim: sim.conf[sort_key])
        self.sim_groups = groups
        return groups

    def get_plane(self, arr, xsamp, ysamp, zsamp, plane, pval):
        """Given a 1D array containing values for a 3D scalar field, reshapes
        the array into 3D and returns a 2D array containing the data on a given
        plane, for a specified index value (pval) of that plane. So, specifying
        plane=x and pval=30 would return data on the 30th y,z plane (a plane at
        the given x index). The number of samples (i.e data points) in each
        coordinate direction need not be equal"""

        zsamp = int(zsamp)
        scalar = arr.reshape(zsamp + 1, xsamp, ysamp)
        if plane == 'x':
            # z along rows, y along columns
            return scalar[:, pval, :]
        elif plane == 'y':
            # x along columns, z along rows
            return scalar[:, :, pval]
        elif plane == 'z':
            # x along rows, y along columns
            return scalar[pval, :, :]

    def get_line(self, arr, xsamp, ysamp, zsamp, line_dir, c1, c2):
        """Given a 1D array containing values for a 3D scalar field, reshapes
        the array into 3D and returns a new 1D array containing the data on a
        line in a given direction, for a specified index value for the other
        two spatial coordinates. So, specifying line_dir=z and c1=5,c2=5 would
        return all the data along the z-direction at the 5th x,y index. Note
        coordinates c1,c2 must always be specified in (x,y,z) order"""

        scalar = arr.reshape(zsamp + 1, xsamp, ysamp)
        if line_dir == 'x':
            # z along rows, y along columns
            return scalar[c2, :, c1]
        elif line_dir == 'y':
            # x along columns, z along rows
            return scalar[c2, c1, :]
        elif line_dir == 'z':
            # x along rows, y along columns
            return scalar[:, c1, c2]

    def process(self, sim):
        """Retrieves data for a particular simulation, then processes that
        data"""
        raise NotImplementedError

    def process_all(self):
        """Processes all the sims collected and stored in self.sims and
        self.sim_groups"""
        raise NotImplementedError


class Cruncher(Processor):
    """Crunches all the raw data. Calculates quantities specified in the global
    config file and either appends them to the existing data files or creates
    new ones as needed"""

    def __init__(self, global_conf, sims=[], sim_groups=[], failed_sims=[]):
        super(Cruncher, self).__init__(
            global_conf, sims, sim_groups, failed_sims)
        self.log.debug("This is THE CRUNCHER!!!!!")

    def calculate(self, quantity, sim, args):
        try:
            result = getattr(self, quantity)(sim, *args)
        except KeyError:
            self.log.error("Unable to calculate the following quantity: %s",
                           quantity, exc_info=True, stack_info=True)
            raise

    def process(self, sim):
        sim_path = os.path.basename(sim.conf['General']['sim_dir'])
        self.log.info('Crunching data for sim %s', sim_path)
        sim.get_data()
        self.log.debug('SHAPE BEFORE CALCULATING: %s' % str(sim.e_data.shape))
        if sim.failed:
            self.log.error('Following simulation missing data: %s', sim_path)
            self.failed_sims.append(sim)
        else:
            # For each quantity
            for quant, data in self.gconf['Postprocessing']['Cruncher'].items():
                if data['compute']:
                    argsets = data['args']
                    self.log.info('Computing %s with args %s',
                                  str(quant), str(argsets))
                    if argsets and type(argsets[0]) == list:
                        for argset in argsets:
                            self.log.info('Computing individual argset'
                                          ' %s', str(argset))
                            if argset:
                                self.calculate(quant, sim, argset)
                            else:
                                self.calculate(quant, sim, [])
                            self.log.debug(
                                'SHAPE AFTER CALCULATING: %s' % str(sim.e_data.shape))
                    else:
                        if argsets:
                            self.calculate(quant, sim, argsets)
                        else:
                            self.calculate(quant, sim, [])
                        self.log.debug('SHAPE AFTER CALCULATING: %s' %
                                       str(sim.e_data.shape))
                    self.log.debug('E lookup: %s', str(sim.e_lookup))
                    self.log.debug('H lookup: %s', str(sim.h_lookup))

            sim.write_data()
            sim.clear_data()

    def process_all(self):
        self.log.info('Beginning data crunch ...')
        if not self.gconf['General']['post_parallel']:
            for sim in self.sims:
                self.process(sim)
        else:
            num_procs = mp.cpu_count() - \
                self.gconf['General']['reserved_cores']
            self.log.info(
                'Crunching sims in parallel using %s cores ...', str(num_procs))
            pool = mpd.Pool(processes=num_procs)
            pool.map(self.process, self.sims)

    def normE(self, sim):
        """Calculate and returns the norm of E"""

        # Get the magnitude of E and add it to our data
        E_mag = np.zeros(sim.e_data.shape[0])
        for i in range(0, 6):
            E_mag += sim.e_data[:, i] * sim.e_data[:, i]
        E_mag = np.sqrt(E_mag)
        sim.extend_data('normE', E_mag, "E")
        return E_mag

    def normEsquared(self, sim):
        """Calculates and returns normE squared"""

        # Get the magnitude of E and add it to our data
        E_magsq = np.zeros(sim.e_data.shape[0])
        for i in range(0, 6):
            E_magsq += sim.e_data[:, i] * sim.e_data[:, i]
        sim.extend_data('normEsquared', E_magsq, "E")
        return E_magsq

    def normH(self, sim):
        """Calculate and returns the norm of H"""

        # Get the magnitude of H and add it to our data. This loops through
        # each components real and imaginary parts and squares them (which is
        # what would happen if you took the complex number for each component
        # and multiplied it by its conjugate).
        H_mag = np.zeros(sim.h_data.shape[0])
        for i in range(0, 6):
            H_mag += sim.h_data[:, i] * sim.h_data[:, i]
        H_mag = np.sqrt(H_mag)
        sim.extend_data('normH', H_mag, "H")
        return H_mag

    def normHsquared(self, sim):
        """Calculates and returns the norm of H squared"""

        H_magsq = np.zeros(sim.h_data.shape[0])
        for i in range(0, 6):
            H_magsq += sim.h_data[:, i] * sim.h_data[:, i]
        sim.extend_data('normHsquared', H_magsq, "H")
        return H_magsq

    def get_nk(self, path, freq):
        """Returns functions to compute index of refraction components n and k at a given
        frequency"""
        # Get data
        freq_vec, n_vec, k_vec = np.loadtxt(path, unpack=True)
        # Get n and k at specified frequency via interpolation
        f_n = interpolate.interp1d(freq_vec, n_vec, kind='linear',
                                   bounds_error=False, fill_value='extrapolate')
        f_k = interpolate.interp1d(freq_vec, k_vec, kind='linear',
                                   bounds_error=False, fill_value='extrapolate')
        return f_n(freq), f_k(freq)

    def _get_circle_nk(self, shape, sdata, nk, samps, steps):
        """Returns a 2D matrix containing the N,K values at each point in space
        for a circular in-plane geometry"""
        # Set up the parameters
        cx, cy = sdata['center']['x'], sdata['center']['y']
        rad = sdata['radius']
        rad_sq = rad * rad
        mat = sdata['material']
        dx = steps[0]
        dy = steps[1]
        # Build the matrix
        nk_mat = np.zeros((samps[1], samps[0]))
        for xi in range(samps[0]):
            for yi in range(samps[1]):
                dist = ((xi * dx) - cx)**2 + ((yi * dy) - cy)**2
                if dist <= rad_sq:
                    nk_mat[yi, xi] = nk[mat][0] * nk[mat][1]
        return nk_mat

    def _genrate_nk_geometry(self, sim, lname, nk, samps, steps):
        """Computes the nk profile in a layer with a nontrivial internal
        geometry. Returns a 2D matrix containing the product of n and k at each
        point
        lname: Name of the layer as a string
        ldata: This dict containing all the data for this layer
        nk: A dictionary with the material name as the key an a tuple
        containing (n,k) as the value
        samps: A tuple/list containing the number of sampling points in each
        spatial direction in (x,y,z) order
        steps: Same as samps but instead contains the step sizes in each
        direction"""
        # Initialize the matrix with values for the base material
        base_mat = sim.conf['Layers'][lname]['base_material']
        nk_mat = nk[base_mat][0] * nk[base_mat][1] * \
            np.ones((samps[1], samps[0]))
        # Get the shapes sorted in increasing order
        shapes = sim.conf.sorted_dict(sim.conf['Layers'][lname]['geometry'])
        # Loop through the layers. We want them in increasing order so the
        # smallest shape, which is contained within all the other shapes and
        # should override their nk values, goes last
        for shape, sdata in shapes.items():
            if sdata['type'] == 'circle':
                update = self._get_circle_nk(shape, sdata, nk, samps, steps)
            else:
                raise NotImplementedError('Computing generation rate for layers'
                                          ' with %s shapes is not currently supported' % sdata['type'])
            # Update the matrix with the values from this new shape. The update
            # array will contain nonzero values within the shape, and zero
            # everywhere else. This line updates the nk_mat with only the
            # nonzero from the update matrix, and leaves all other elements
            # untouched
            nk_mat = np.where(update != 0, update, nk_mat)
        return nk_mat

    def genRate(self, sim):
        # We need to compute normEsquared before we can compute the generation
        # rate
        try:
            normEsq = sim.get_scalar_quantity('normEsquared')
        except KeyError:
            normEsq = self.normEsquared(sim)
            # Make sure we don't compute it twice
            try:
                sim.conf['Postprocessing']['Cruncher'][
                    'normEsquared']['compute'] = False
            except KeyError:
                pass
        # Prefactor for generation rate. Note we gotta convert from m^3 to cm^3,
        # hence 1e6 factor
        fact = c.epsilon_0 / (c.hbar * 1e6)
        # Get the indices of refraction at this frequency
        freq = sim.conf['Simulation']['params']['frequency']['value']
        nk = {mat: (self.get_nk(matpath, freq)) for mat, matpath in
              sim.conf['Materials'].items()}
        nk['vacuum'] = (1, 0)
        self.log.debug(nk)
        # Get spatial discretization
        samps = (sim.x_samples, sim.y_samples, sim.z_samples)
        # Reshape into an actual 3D matrix. Rows correspond to different y fixed x, columns to fixed
        # y variable x, and each layer in depth is a new z value
        normEsq = np.reshape(
            normEsq, (sim.z_samples + 1, sim.x_samples, sim.y_samples))
        gvec = np.zeros_like(normEsq)
        steps = (sim.dx, sim.dy, sim.dz)
        # Main loop to compute generation in each layer
        boundaries = []
        count = 0
        ordered_layers = sim.conf.sorted_dict(sim.conf['Layers'])
        for layer, ldata in ordered_layers.items():
            # Get boundaries between layers and their starting and ending
            # indices
            layer_t = ldata['params']['thickness']['value']
            self.log.debug('LAYER: %s' % layer)
            self.log.debug('LAYER T: %f' % layer_t)
            if count == 0:
                start = 0
                end = int(layer_t / sim.dz) + 1
                boundaries.append((layer_t, start, end))
            else:
                prev_tup = boundaries[count - 1]
                dist = prev_tup[0] + layer_t
                start = prev_tup[2]
                end = int(dist / sim.dz) + 1
                boundaries.append((dist, start, end))
            self.log.debug('START: %i' % start)
            self.log.debug('END: %i' % end)
            if 'geometry' in ldata:
                self.log.debug('HAS GEOMETRY')
                # This function returns the N,K profile in that layer as a 2D
                # matrix. Each element contains the product of n and k at that
                # point, using the NK values for the appropriate material
                nk_mat = self._genrate_nk_geometry(
                    sim, layer, nk, samps, steps)
                gvec[start:end, :, :] = fact * \
                    nk_mat * normEsq[start:end, :, :]
            else:
                # Its just a simple slab
                self.log.debug('NO GEOMETRY')
                lmat = ldata['base_material']
                self.log.debug('LAYER MATERIAL: %s' % lmat)
                self.log.debug('MATERIAL n: %s' % str(nk[lmat][0]))
                self.log.debug('MATERIAL k: %s' % str(nk[lmat][1]))
                region = fact * nk[lmat][0] * \
                    nk[lmat][1] * normEsq[start:end, :, :]
                self.log.debug('REGION SHAPE: %s' % str(region.shape))
                self.log.debug('REGION: ')
                self.log.debug(str(region))
                gvec[start:end, :, :] = region
            self.log.debug('GEN RATE MATRIX: ')
            self.log.debug(str(gvec))
            count += 1
        # Reshape back to 1D array
        gvec = gvec.reshape(
            (sim.x_samples * sim.y_samples * (sim.z_samples + 1)))
        self.log.debug('GVEC AFTER FLATTENING: ')
        self.log.debug(str(gvec))
        # This approach is 4 times faster than np.column_stack()
        assert(sim.e_data.shape[0] == len(gvec))
        sim.extend_data('genRate', gvec, "E")
        return gvec

    def angularAvg(self, sim, quantity):
        """Perform an angular average of some quantity for either the E or H field"""
        try:
            quant = sim.get_scalar_quantity(quantity)
        except KeyError:
            self.calculate(quantity, sim, [])
            quant = sim.get_scalar_quantity(quantity)
            # Make sure we don't compute it twice
            try:
                sim.conf['Postprocessing']['Cruncher'][
                    quantity]['compute'] = False
            except KeyError:
                pass
        # Get spatial discretization
        rsamp = sim.conf['Simulation']['r_samples']
        thsamp = sim.conf['Simulation']['theta_samples']
        # Reshape into an actual 3D matrix. Rows correspond to different y fixed x, columns to fixed
        # y variable x, and each layer in depth is a new z value
        values = np.reshape(
            quant, (sim.z_samples + 1, sim.x_samples, sim.y_samples))
        period = sim.conf['Simulation']['params']['array_period']['value']
        x = np.linspace(0, period, sim.x_samples)
        y = np.linspace(0, period, sim.y_samples)
        # Maximum r value such that circle and square unit cell have equal area
        rmax = period / np.sqrt(np.pi)
        # Diff between rmax and unit cell boundary at point of maximum
        # difference
        delta = rmax - period / 2.0
        # Extra indices we need to expand layers by
        x_inds = int(np.ceil(delta / sim.dx))
        y_inds = int(np.ceil(delta / sim.dy))
        # Use periodic BCs to extend the data in the x-y plane
        ext_vals = np.zeros((values.shape[0], values.shape[
                            1] + 2 * x_inds, values.shape[2] + 2 * y_inds))
        # Left-Right extensions. This indexing madness extracts the slice we want, flips it along the correct dimension
        # then sticks in the correct spot in the extended array
        ext_vals[:, x_inds:-x_inds, 0:y_inds] = values[:,
                                                       :, 0:y_inds][:, :, ::-1]
        ext_vals[:, x_inds:-x_inds, -
                 y_inds:] = values[:, :, -y_inds:][:, :, ::-1]
        # Top-Bottom extensions
        ext_vals[:, 0:x_inds, y_inds:-
                 y_inds] = values[:, 0:x_inds, :][:, ::-1, :]
        ext_vals[:, -x_inds:, y_inds:-
                 y_inds] = values[:, -x_inds:, :][:, ::-1, :]
        # Corners, slightly trickier
        # Top left
        ext_vals[:, 0:x_inds, 0:y_inds] = ext_vals[
            :, x_inds:2 * x_inds, 0:y_inds][:, ::-1, :]
        # Bottom left
        ext_vals[:, -x_inds:, 0:y_inds] = ext_vals[:, -
                                                   2 * x_inds:-x_inds, 0:y_inds][:, ::-1, :]
        # Top right
        ext_vals[:, 0:x_inds, -y_inds:] = ext_vals[:,
                                                   0:x_inds, -2 * y_inds:-y_inds][:, :, ::-1]
        # Bottom right
        ext_vals[:, -x_inds:, -y_inds:] = ext_vals[:, -
                                                   x_inds:, -2 * y_inds:-y_inds][:, :, ::-1]
        # Now the center
        ext_vals[:, x_inds:-x_inds, y_inds:-y_inds] = values[:, :, :]
        # Extend the points arrays to include these new regions
        x = np.concatenate((np.array([sim.dx * i for i in
                                      range(-x_inds, 0)]), x, np.array([x[-1] + sim.dx * i for i in range(1, x_inds + 1)])))
        y = np.concatenate((np.array([sim.dy * i for i in
                                      range(-y_inds, 0)]), y, np.array([y[-1] + sim.dy * i for i in range(1, y_inds + 1)])))
        # The points on which we have data
        points = (x, y)
        # The points corresponding to "rings" in cylindrical coordinates. Note we construct these
        # rings around the origin so we have to shift them to actually correspond to the center of
        # the nanowire
        rvec = np.linspace(0, rmax, rsamp)
        thvec = np.linspace(0, 2 * np.pi, thsamp)
        cyl_coords = np.zeros((len(rvec) * len(thvec), 2))
        start = 0
        for r in rvec:
            xring = r * np.cos(thvec)
            yring = r * np.sin(thvec)
            cyl_coords[start:start + len(thvec), 0] = xring
            cyl_coords[start:start + len(thvec), 1] = yring
            start += len(thvec)
        cyl_coords += period / 2.0
        # For every z layer in the 3D matrix of our quantity
        avgs = np.zeros((ext_vals.shape[0], len(rvec)))
        i = 0
        for layer in ext_vals:
            interp_vals = interpolate.interpn(
                points, layer, cyl_coords, method='linear')
            rings = interp_vals.reshape((len(rvec), len(thvec)))
            avg = np.average(rings, axis=1)
            avgs[i, :] = avg
            i += 1
        avgs = avgs[:, ::-1]
        # Save to avgs dict for this sim
        key = quantity + '_angularAvg'
        sim.avgs[key] = avgs
        return avgs

    def transmissionData(self, sim, port='Substrate'):
        """
        Computes reflection, transmission, and absorbance

        sim: :py:class:`utils.simulation.Simulation`
        port: string
            Default: 'substrate'
            Name of the location at which you would like to place the
            transmission port (i.e where you would like to compute
            transmission). This must correspond to one of the keys placed in
            the fluxes.dat file
        """
        
        print("PORT: %s"%port)
        self.log.info('Computing transmission data ...')
        base = sim.conf['General']['sim_dir']
        path = os.path.join(base, 'fluxes.dat')
        data = {}
        with open(path, 'r') as f:
            d = f.readlines()
            for line in d[1:]:
                els = line.split(',')
                key = els.pop(0)
                data[key] = list(map(float, els))
        # sorted_layers is an OrderedDict, and thus has the popitem method
        sorted_layers = sim.conf.sorted_dict(sim.conf['Layers'])
        self.log.info('SORTED LAYERS: %s' % str(sorted_layers))
        first_layer = sorted_layers.popitem(last=False)
        # self.log.info('FIRST LAYER: %s'%str(first_layer))
        # An ordered dict is actually just a list of tuples so we can access
        # the key directly like so
        first_name = first_layer[0]
        # p_inc = data[first_name][0]
        # p_ref = np.abs(data[first_name][1])
        # p_trans = data[last_name][0]
        p_inc = np.sqrt(data[first_name][0]**2 + data[first_name][2]**2)
        p_ref = np.sqrt(data[first_name][1]**2 + data[first_name][3]**2)
        p_trans = np.sqrt(data[port][0]**2 + data[port][2]**2)
        reflectance = p_ref / p_inc
        transmission = p_trans / p_inc
        absorbance = 1 - reflectance - transmission
        #absorbance = 1 - reflectance
        tot = reflectance + transmission + absorbance
        delta = np.abs(tot - 1)
        self.log.info('Reflectance %f' % reflectance)
        self.log.info('Transmission %f' % transmission)
        self.log.info('Absorbance %f' % absorbance)
        self.log.info('Total = %f' % tot)
        assert(reflectance >= 0)
        assert(transmission >= 0)
        # assert(absorbance >= 0)
        assert(delta < .00001)
        #assert(reflectance >= 0 and transmission >= 0 and absorbance >= 0)
        outpath = os.path.join(base, 'ref_trans_abs.dat')
        self.log.info('Writing transmission file')
        if os.path.isfile(outpath):
            with open(outpath, 'a') as out:
                out.write('%s,%f,%f,%f\n' % (port, reflectance, transmission, absorbance))
        else:
            with open(outpath, 'w') as out:
                out.write('# Port, Reflectance,Transmission,Absorbance\n')
                out.write('%s,%f,%f,%f\n' % (port, reflectance, transmission, absorbance))
        return reflectance, transmission, absorbance

    def integrated_absorbtion(self, sim):
        """Computes the absorption of a layer by using the volume integral of the product of the
        imaginary part of the relative permittivity and the norm squared of the E field"""
        raise NotImplementedError('There are some bugs in S4 and other reasons'
                                  ' that this function doesnt work yet')
        base = sim.conf['General']['sim_dir']
        path = os.path.join(base, 'integrated_absorption.dat')
        inpath = os.path.join(base, 'energy_densities.dat')
        freq = sim.conf['Simulation']['params']['frequency']['value']
        # TODO: Assuming incident amplitude and therefore incident power is
        # just 1 for now
        fact = -.5 * freq * c.epsilon_0
        with open(inpath, 'r') as inf:
            lines = inf.readlines()
            # Remove header line
            lines.pop(0)
            # Dict where key is layer name and value is list of length 2 containing real and
            # imaginary parts of energy density integral
            data = {line.strip().split(',')[0]: line.strip().split(',')[
                1:] for line in lines}
        self.log.info('Energy densities: %s' % str(data))
        with open(path, 'w') as outf:
            outf.write('# Layer, Absorption\n')
            for layer, vals in data.items():
                absorb = fact * float(vals[1])
                outf.write('%s,%s\n' % (layer, absorb))


class Global_Cruncher(Cruncher):
    """Computes global quantities for an entire run, instead of local quantities for an individual
    simulation"""

    def __init__(self, global_conf, sims=[], sim_groups=[], failed_sims=[]):
        super(Global_Cruncher, self).__init__(
            global_conf, sims, sim_groups, failed_sims)
        self.log.debug('This is the global cruncher')

    def calculate(self, quantity, args):
        try:
            getattr(self, quantity)(*args)
        except KeyError:
            self.log.error("Unable to calculate the following quantity: %s",
                           quantity, exc_info=True, stack_info=True)
            raise

    def process_all(self):
        # For each quantity
        self.log.info('Beginning global cruncher processing ...')
        for quant, data in self.gconf['Postprocessing']['Global_Cruncher'].items():
            if data['compute']:
                argsets = data['args']
                self.log.info('Computing %s with args %s',
                              str(quant), str(argsets))
                if argsets and type(argsets[0]) == list:
                    for argset in argsets:
                        self.log.info('Computing individual argset'
                                      ' %s', str(argset))
                        if argset:
                            self.calculate(quant, argset)
                        else:
                            self.calculate(quant, [])
                else:
                    if argsets:
                        self.calculate(quant, argsets)
                    else:
                        self.calculate(quant, [])

    def diff_sq(self, x, y):
        """Returns the magnitude of the difference vector squared between two vector fields at each
        point in space"""
        if x.size != y.size:
            self.log.error(
                "You have attempted to compare datasets with an unequal number of points!!!!")
            quit()
        # Calculate the magnitude of the difference vector SQUARED at each point in space
        # This is mag(vec(x) - vec(y))^2 at each point in space. This should be a 1D array
        # with # of elements = # sampling points
        mag_diff_vec = np.sum((x - y)**2, axis=1)
        return mag_diff_vec

    def get_slice(self, sim):
        """Returns indices for data that strip out air and substrate regions"""
        # TODO: This function is definitely not general. We need to get a list
        # of layers to exclude from the user. For now, just assume we want to
        # exclude the top and bottom regions
        # sorted_layers is an OrderedDict, and thus has the popitem method
        sorted_layers = sim.conf.sorted_dict(sim.conf['Layers'])
        first_layer = sorted_layers.popitem(last=False)
        last_layer = sorted_layers.popitem()
        # We can get the starting and ending planes from their heights
        start_plane = int(round(first_layer['params'][
                          'thickness']['value'] / sim.dz))
        start = start_plane * (sim.x_samples * sim.y_samples)
        end_plane = int(round(last_layer['params'][
                        'thickness']['value'] / sim.dz))
        end = end_plane * (sim.x_samples * sim.y_samples)
        return start, end

    def get_comp_vec(self, sim, field, start, end):
        """Returns the comparison vector"""
        # Compare all other sims to our best estimate, which is sim with highest number of
        # basis terms (last in list cuz sorting)

        # Get the proper file extension depending on the field.
        if field == 'E':
            ext = '.E'
            # Get the comparison vector
            vec1 = sim.e_data[start:end, 3:9]
            normvec = sim.get_scalar_quantity('normE')
            normvec = normvec[start:end]**2
        elif field == 'H':
            ext = '.H'
            vec1 = sim.h_data[start:end, 3:9]
            normvec = sim.get_scalar_quantity('normH')
            normvec = normvec[start:end]**2
        else:
            self.log.error(
                'The quantity for which you want to compute the error has not yet been calculated')
            quit()
        return vec1, normvec, ext

    def local_error(self, field, exclude=False):
        """Computes the average of the local error between the vector fields of two simulations at
        each point in space"""
        self.log.info(
            'Running the local error computation for quantity %s', field)
        # If we need to exclude calculate the indices
        for group in self.sim_groups:
            if exclude:
                start, end = self.get_slice(group[0])
                excluded = '_excluded'
            else:
                start = 0
                end = None
                excluded = ''
            # base = group[0].conf['General']['base_dir']
            base = group[0].conf['General']['results_dir']
            errpath = os.path.join(
                base, 'localerror_%s%s.dat' % (field, excluded))
            with open(errpath, 'w') as errfile:
                self.log.info('Computing local error for sweep %s', base)
                # Set the reference sim
                ref_sim = group[-1]
                ref_sim.get_data()
                # Get the comparison vector
                vec1, normvec, ext = self.get_comp_vec(
                    ref_sim, field, start, end)
                # For all other sims in the groups, compare to best estimate
                # and write to error file
                for i in range(0, len(group) - 1):
                    sim2 = group[i]
                    sim2.get_data()
                    if field == 'E':
                        vec2 = sim2.e_data[start:end, 3:9]
                    elif field == 'H':
                        vec2 = sim2.h_data[start:end, 3:9]
                    self.log.info("Computing local error between numbasis %i and numbasis %i",
                                  ref_sim.conf['Simulation'][
                                      'params']['numbasis']['value'],
                                  sim2.conf['Simulation']['params']['numbasis']['value'])
                    # Get the array containing the magnitude of the difference vector at each point
                    # in space
                    self.log.debug('vec1 shape: %s', str(vec1.shape))
                    self.log.debug('vec2 shape: %s', str(vec2.shape))
                    mag_diff_vec = self.diff_sq(vec1, vec2)
                    # Normalize the magnitude squared of the difference vector by the magnitude squared of
                    # the local electric field of the comparison simulation at
                    # each point in space
                    if len(mag_diff_vec) != len(normvec):
                        self.log.error(
                            "The normalization vector has an incorrect number of elements!!!")
                        quit()
                    norm_mag_diff = mag_diff_vec / normvec
                    # Compute the average of the normalized magnitude of all
                    # the difference vectors
                    avg_diffvec_mag = np.sum(
                        norm_mag_diff) / norm_mag_diff.size
                    self.log.info(str(avg_diffvec_mag))
                    errfile.write('%i,%f\n' % (sim2.conf['Simulation']['params'][
                                  'numbasis']['value'], avg_diffvec_mag))
                    sim2.clear_data()
                ref_sim.clear_data()

    def global_error(self, field, exclude=False):
        """Computes the global error between the vector fields of two simulations. This is the sum
        of the magnitude squared of the difference vectors divided by the sum of the magnitude
        squared of the comparison efield vector over the desired section of the simulation cell"""

        self.log.info(
            'Running the global error computation for quantity %s', field)
        # If we need to exclude calculate the indices
        for group in self.sim_groups:
            if exclude:
                start, end = self.get_slice(group[0])
                excluded = '_excluded'
            else:
                start = 0
                end = None
                excluded = ''
            # base = group[0].conf['General']['base_dir']
            base = group[0].conf['General']['results_dir']
            errpath = os.path.join(
                base, 'globalerror_%s%s.dat' % (field, excluded))
            with open(errpath, 'w') as errfile:
                self.log.info('Computing global error for sweep %s', base)
                # Set reference sim
                ref_sim = group[-1]
                ref_sim.get_data()
                # Get the comparison vector
                vec1, normvec, ext = self.get_comp_vec(
                    ref_sim, field, start, end)
                # For all other sims in the groups, compare to best estimate
                # and write to error file
                for i in range(0, len(group) - 1):
                    sim2 = group[i]
                    sim2.get_data()
                    if field == 'E':
                        vec2 = sim2.e_data[start:end, 3:9]
                    elif field == 'H':
                        vec2 = sim2.h_data[start:end, 3:9]
                    self.log.info("Computing global error between numbasis %i and numbasis %i",
                                  ref_sim.conf['Simulation'][
                                      'params']['numbasis']['value'],
                                  sim2.conf['Simulation']['params']['numbasis']['value'])
                    # Get the array containing the magnitude of the difference vector at each point
                    # in space
                    mag_diff_vec = self.diff_sq(vec1, vec2)
                    # Check for equal lengths between norm array and diff mag
                    # array
                    if len(mag_diff_vec) != len(normvec):
                        self.log.error(
                            "The normalization vector has an incorrect number of elements!!!")
                        quit()
                    # Error as a percentage should be the square root of the ratio of sum of mag diff vec
                    # squared to mag efield squared
                    error = np.sqrt(np.sum(mag_diff_vec) / np.sum(normvec))
                    self.log.info(str(error))
                    errfile.write('%i,%f\n' % (sim2.conf['Simulation'][
                                  'params']['numbasis']['value'], error))
                    sim2.clear_data()
                ref_sim.clear_data()

    def adjacent_error(self, field, exclude=False):
        """Computes the global error between the vector fields of two simulations. This is the sum
        of the magnitude squared of the difference vectors divided by the sum of the magnitude
        squared of the comparison efield vector over the desired section of the simulation cell.
        This computes error between adjacent sims in a sweep through basis terms."""

        self.log.info(
            'Running the global error computation for quantity %s', field)
        # If we need to exclude calculate the indices
        for group in self.sim_groups:
            if exclude:
                start, end = self.get_slice(group[0])
                excluded = '_excluded'
            else:
                start = 0
                end = None
                excluded = ''
            # base = group[0].conf['General']['base_dir']
            base = group[0].conf['General']['results_dirs']
            errpath = os.path.join(
                base, 'adjacenterror_%s%s.dat' % (field, excluded))
            with open(errpath, 'w') as errfile:
                self.log.info('Computing adjacent error for sweep %s', base)
                # For all other sims in the groups, compare to best estimate
                # and write to error file
                for i in range(1, len(group)):
                    # Set reference sim
                    ref_sim = group[i]
                    ref_sim.get_data()
                    # Get the comparison vector
                    vec1, normvec, ext = self.get_comp_vec(
                        ref_sim, field, start, end)
                    sim2 = group[i - 1]
                    sim2.get_data()
                    if field == 'E':
                        vec2 = sim2.e_data[start:end, 3:9]
                    elif field == 'H':
                        vec2 = sim2.h_data[start:end, 3:9]
                    self.log.info("Computing adjacent error between numbasis %i and numbasis %i",
                                  ref_sim.conf['Simulation'][
                                      'params']['numbasis']['value'],
                                  sim2.conf['Simulation']['params']['numbasis']['value'])
                    # Get the array containing the magnitude of the difference vector at each point
                    # in space
                    mag_diff_vec = self.diff_sq(vec1, vec2)
                    # Check for equal lengths between norm array and diff mag
                    # array
                    if len(mag_diff_vec) != len(normvec):
                        self.log.error(
                            "The normalization vector has an incorrect number of elements!!!")
                        quit()
                    # Error as a percentage should be the square root of the ratio of sum of mag diff vec
                    # squared to mag efield squared
                    error = np.sqrt(np.sum(mag_diff_vec) / np.sum(normvec))
                    self.log.info(str(error))
                    errfile.write('%i,%f\n' % (sim2.conf['Simulation'][
                                  'params']['numbasis']['value'], error))
                    sim2.clear_data()
                    ref_sim.clear_data()

    def scalar_reduce(self, quantity, avg=False):
        """Combine a scalar quantity across all simulations in each group. If
        avg=False then a direct sum is computed, otherwise an average is
        computed"""
        for group in self.sim_groups:
            # base = group[0].conf['General']['base_dir']
            base = group[0].conf['General']['results_dir']
            self.log.info('Performing scalar reduction for group at %s' % base)
            group[0].get_data()
            group_comb = group[0].get_scalar_quantity(quantity)
            group[0].clear_data()
            # This approach is more memory efficient then building a 2D array
            # of all the data from each group and summing along an axis
            for i in range(1, len(group)):
                group[i].get_data()
                group_comb += group[i].get_scalar_quantity(quantity)
                group[i].clear_data()
            if avg:
                group_comb = group_comb / len(group)
                fname = 'scalar_reduce_avg_%s' % quantity
            else:
                fname = 'scalar_reduce_%s' % quantity

            path = os.path.join(base, fname)
            if group[0].conf['General']['save_as'] == 'npz':
                np.save(path, group_comb)
            elif group[0].conf['General']['save_as'] == 'text':
                path += '.crnch'
                np.savetxt(path, group_comb)
            else:
                raise ValueError('Invalid file type in config')

    def fractional_absorbtion(self, port='Substrate'):
        """Computes the fraction of the incident spectrum that is absorbed by
        the device. This is a unitless number, and its interpretation somewhat
        depends on the units you express the incident spectrum in. If you
        expressed your incident spectrum in photon number, this can be
        interpreted as the fraction of incident photons that were absorbed. If
        you expressed your incident spectrum in terms of power per unit area,
        then this can be interpreted as the fraction of incident power per unit
        area that gets absorbed. In summary, its the fraction of whatever you
        put in that is being absorbed by the device."""
        valuelist = []
        for group in self.sim_groups:
            base = group[0].conf['General']['base_dir']
            base = group[0].conf['General']['results_dir']
            self.log.info('Computing fractional absorbtion for group at %s' % base)
            vals = np.zeros(len(group))
            freqs = np.zeros(len(group))
            wvlgths = np.zeros(len(group))
            spectra = np.zeros(len(group))
            # Assuming the sims have been grouped by frequency, sum over all of
            # them
            for i in range(len(group)):
                sim = group[i]
                dpath = os.path.join(sim.conf['General'][
                                     'sim_dir'], 'ref_trans_abs.dat')
                # If we computed absorbtion for multiple regions, we have to
                # handle them properly here
                d = {}
                with open(dpath, 'r') as f:
                    lines = f.readlines()
                    lines.pop(0)
                for line in lines:
                    row = [s.strip() for s in line.split(',')]
                    row_port = row.pop(0)
                    data = list(map(float, row))
                    d[row_port] = data
                self.log.debug(d)
                # Unpack data for the port we passed in as an argument
                ref, trans, absorb = d[port]
                freq = sim.conf['Simulation']['params']['frequency']['value']
                wvlgth = c.c / freq
                wvlgth_nm = wvlgth * 1e9
                freqs[i] = freq
                wvlgths[i] = wvlgth
                # Get solar power from chosen spectrum
                path = sim.conf['Simulation']['input_power_wv']
                wv_vec, p_vec = np.loadtxt(path, usecols=(0, 2),
                                           unpack=True, delimiter=',')
                # Get p at wvlength by interpolation
                p_wv = interpolate.interp1d(wv_vec, p_vec, kind='linear',
                                            bounds_error=False, fill_value='extrapolate')
                sun_pow = p_wv(wvlgth_nm)
                spectra[i] = sun_pow * wvlgth_nm
                vals[i] = absorb * sun_pow * wvlgth_nm
            # Use Trapezoid rule to perform the integration. Note all the
            # necessary factors of the wavelength have already been included
            # above
            wvlgths = wvlgths[::-1]
            vals = vals[::-1]
            spectra = spectra[::-1]
            #Jsc = intg.simps(Jsc_vals,x=wvlgths,even='avg')
            integrated_absorbtion = intg.trapz(vals, x=wvlgths * 1e9)
            power = intg.trapz(spectra, x=wvlgths * 1e9)
            # factor of 1/10 to convert A*m^-2 to mA*cm^-2
            #wv_fact = c.e/(c.c*c.h*10)
            #wv_fact = .1
            #Jsc = (Jsc*wv_fact)/power
            frac_absorb = integrated_absorbtion / power
            outf = os.path.join(base, 'fractional_absorbtion.dat')
            with open(outf, 'w') as out:
                out.write('%f\n' % frac_absorb)
            self.log.info('Fractional Absorbtion = %f' % frac_absorb)
            valuelist.append(frac_absorb)
        return valuelist

    def Jsc(self, port='Substrate'):
        """Computes photocurrent density. This is just the integrated
        absorption scaled by a unitful factor. Assuming perfect carrier
        collection, meaning every incident photon gets converted to 1 collected
        electron, this factor is q/(hbar*c) which converts to a current per
        unit area"""
        valuelist = []
        for group in self.sim_groups:
            base = group[0].conf['General']['results_dir']
            self.log.info(
                'Computing photocurrent density for group at %s' % base)
            vals = np.zeros(len(group))
            freqs = np.zeros(len(group))
            wvlgths = np.zeros(len(group))
            spectra = np.zeros(len(group))
            # Assuming the sims have been grouped by frequency, sum over all of
            # them
            for i, sim in enumerate(group):
                dpath = os.path.join(sim.conf['General'][
                                     'sim_dir'], 'ref_trans_abs.dat')
                d = {}
                with open(dpath, 'r') as f:
                    lines = f.readlines()
                    lines.pop(0)
                for line in lines:
                    row = [s.strip() for s in line.split(',')]
                    row_port = row.pop(0)
                    data = list(map(float, row))
                    d[row_port] = data
                self.log.debug(d)
                # Unpack data for the port we passed in as an argument
                ref, trans, absorb = d[port]
                freq = sim.conf['Simulation']['params']['frequency']['value']
                wvlgth = c.c / freq
                wvlgth_nm = wvlgth * 1e9
                freqs[i] = freq
                wvlgths[i] = wvlgth
                # Get solar power from chosen spectrum
                path = sim.conf['Simulation']['input_power_wv']
                wv_vec, p_vec = np.loadtxt(path, usecols=(0, 2),
                                           unpack=True, delimiter=',')
                # Get p at wvlength by interpolation
                p_wv = interpolate.interp1d(wv_vec, p_vec, kind='linear',
                                            bounds_error=False, fill_value='extrapolate')
                sun_pow = p_wv(wvlgth_nm)
                spectra[i] = sun_pow * wvlgth_nm
                # This is our integrand
                vals[i] = absorb * sun_pow * wvlgth_nm
            # Use Trapezoid rule to perform the integration. Note all the
            # necessary factors of the wavelength have already been included
            # above
            wvlgths = wvlgths[::-1]
            vals = vals[::-1]
            spectra = spectra[::-1]
            integrated_absorbtion = intg.trapz(vals, x=wvlgths)
            # factor of 1/10 to convert A*m^-2 to mA*cm^-2
            wv_fact = c.e / (c.c * c.h * 10)
            Jsc = wv_fact * integrated_absorbtion
            outf = os.path.join(base, 'jsc.dat')
            with open(outf, 'w') as out:
                out.write('%f\n' % Jsc)
            self.log.info('Jsc = %f' % Jsc)
            valuelist.append(Jsc)
        return valuelist

    def weighted_transmissionData(self):
        """Computes spectrally weighted absorption,transmission, and reflection"""
        for group in self.sim_groups:
            # base = group[0].conf['General']['base_dir']
            base = group[0].conf['General']['results_dir']
            self.log.info(
                'Computing spectrally weighted transmission data for group at %s' % base)
            abs_vals = np.zeros(len(group))
            ref_vals = np.zeros(len(group))
            trans_vals = np.zeros(len(group))
            freqs = np.zeros(len(group))
            wvlgths = np.zeros(len(group))
            spectra = np.zeros(len(group))
            # Get solar power from chosen spectrum
            path = group[0].conf['Simulation']['input_power_wv']
            wv_vec, p_vec = np.loadtxt(path, usecols=(0, 2),
                                       unpack=True, delimiter=',')
            # Get interpolating function for power
            p_wv = interpolate.interp1d(wv_vec, p_vec, kind='linear',
                                        bounds_error=False, fill_value='extrapolate')
            # Assuming the leaves contain frequency values, sum over all of
            # them
            for i in range(len(group)):
                sim = group[i]
                dpath = os.path.join(sim.conf['General'][
                                     'sim_dir'], 'ref_trans_abs.dat')
                with open(dpath, 'r') as f:
                    ref, trans, absorb = list(
                        map(float, f.readlines()[1].split(',')))
                freq = sim.conf['Simulation']['params']['frequency']['value']
                wvlgth = c.c / freq
                wvlgth_nm = wvlgth * 1e9
                freqs[i] = freq
                wvlgths[i] = wvlgth_nm
                sun_pow = p_wv(wvlgth_nm)
                spectra[i] = sun_pow
                abs_vals[i] = sun_pow * absorb
                ref_vals[i] = sun_pow * ref
                trans_vals[i] = sun_pow * trans
            # Now integrate all the weighted spectra and divide by the power of
            # the spectra
            wvlgths = wvlgths[::-1]
            abs_vals = abs_vals[::-1]
            ref_vals = ref_vals[::-1]
            trans_vals = trans_vals[::-1]
            spectra = spectra[::-1]
            power = intg.trapz(spectra, x=wvlgths)
            wght_ref = intg.trapz(ref_vals, x=wvlgths) / power
            wght_abs = intg.trapz(abs_vals, x=wvlgths) / power
            wght_trans = intg.trapz(trans_vals, x=wvlgths) / power
            out = os.path.join(base, 'weighted_transmission_data.dat')
            with open(out, 'w') as outf:
                outf.write('# Reflection, Transmission, Absorbtion\n')
                outf.write('%f,%f,%f' % (wght_ref, wght_trans, wght_abs))
        return wght_ref, wght_trans, wght_abs


class Plotter(Processor):
    """Plots all the things listed in the config file"""

    def __init__(self, global_conf, sims=[], sim_groups=[], failed_sims=[]):
        super(Plotter, self).__init__(
            global_conf, sims, sim_groups, failed_sims)
        self.log.debug("This is the plotter")

    def process(self, sim):
        sim.get_data()
        sim_path = os.path.basename(sim.conf['General']['sim_dir'])
        self.log.info('Plotting data for sim %s', sim_path)
        # For each plot
        for plot, data in self.gconf['Postprocessing']['Plotter'].items():
            if data['compute']:
                argsets = data['args']
                self.log.info('Plotting %s with args %s',
                              str(plot), str(argsets))
                if argsets and type(argsets[0]) == list:
                    for argset in argsets:
                        self.log.info('Plotting individual argset'
                                      ' %s', str(argset))
                        if argset:
                            self.gen_plot(plot, sim, argset)
                        else:
                            self.gen_plot(plot, sim, [])
                else:
                    if argsets:
                        self.gen_plot(plot, sim, argsets)
                    else:
                        self.gen_plot(plot, sim, [])
        sim.clear_data()

    def process_all(self):
        self.log.info("Beginning local plotter method ...")
        for sim in self.sims:
            self.process(sim)

    def gen_plot(self, plot, sim, args):
        try:
            getattr(self, plot)(sim, *args)
        except KeyError:
            #  self.log.error("Unable to plot the following quantity: %s",
            #                 plot,exc_info=True,stack_info=True)
            self.log.error("Unable to plot the following quantity: %s",
                           plot, exc_info=True)
            raise

    def _draw_layer_circle(self, ldata, shape_key, start, end, sim, plane, pval, ax_hand):
        """Draws the circle within a layer"""
        shape_data = ldata['geometry'][shape_key]
        center = shape_data['center']
        radius = shape_data['radius']
        if plane == 'z':
            circle = mpatches.Circle((center['x'], center['y']), radius=radius,
                                     fill=False)
            ax_hand.add_artist(circle)
        if plane == "x":
            plane_x = pval*sim.dx
            plane_to_center = np.abs(center['x'] - plane_x)
            self.log.debug('DIST: {}'.format(plane_to_center))
            # Only draw if the observation plane actually intersects with the
            # circle
            if not plane_to_center >= radius:
                # Check if the plane intersects with the center of the circle
                if plane_to_center > 0:
                    intersect_angle = np.arccos(plane_to_center/radius)
                    self.log.debug('ANGLE: {}'.format(intersect_angle))
                    half_width = plane_to_center*np.tan(intersect_angle)
                else:
                    half_width = radius
                self.log.debug('HALF WIDTH: {}'.format(half_width))
                # Vertical lines should span height of the layer
                z = [sim.height - start * sim.dz, sim.height - end * sim.dz]
                # The upper edge
                x = [center['y'] + half_width, center['y'] + half_width]
                line = mlines.Line2D(x, z, linestyle='solid', linewidth=2.0,
                                     color='grey')
                ax_hand.add_line(line)
                # Now the lower edge
                x = [center['y'] - half_width, center['y'] - half_width]
                line = mlines.Line2D(x, z, linestyle='solid', linewidth=2.0,
                                     color='grey')
                ax_hand.add_line(line)
        return ax_hand

    def _draw_layer_geometry(self, ldata, start, end, sim, plane, pval, ax_hand):
        """Given a dictionary with the data containing the geometry for a
        layer, draw the internal geometry of the layer for a given plane type
        and plane value"""
        for shape, data in ldata['geometry'].items():
            if data['type'] == 'circle':
                ax = self._draw_layer_circle(ldata, shape, start, end, sim,
                                             plane, pval, ax_hand)
            else:
                self.log.warning('Drawing of shape {} not '
                                 'supported'.format(data['type']))
        return ax

    def draw_geometry_2d(self, sim, plane, pval, ax_hand):
        """This function draws the layer boundaries and in-plane geometry on 2D
        heatmaps"""
        # Get the layers in order
        ordered_layers = sim.conf.sorted_dict(sim.conf['Layers'])
        period = sim.conf['Simulation']['params']['array_period']['value']
        # Loop through them
        boundaries = []
        count = 0
        for layer, ldata in ordered_layers.items():
            # If x or y, draw bottom edge and text label now. Layer geometry
            # is handled in its own function
            if plane == "x" or plane == "y":
                # Get boundaries between layers and their starting and ending
                # indices
                layer_t = ldata['params']['thickness']['value']
                if count == 0:
                    start = 0
                    end = int(layer_t / sim.dz) + 1
                    boundaries.append((layer_t, start, end, layer))
                else:
                    prev_tup = boundaries[count - 1]
                    dist = prev_tup[0] + layer_t
                    start = prev_tup[2]
                    end = int(dist / sim.dz) + 1
                    boundaries.append((dist, start, end))
                if layer_t > 0:
                    x = [0, period]
                    y = [sim.height - start * sim.dz,
                         sim.height - start * sim.dz]
                    label_y = y[0] - 0.25
                    label_x = x[-1] - .01
                    plt.text(label_x, label_y, layer, ha='right',
                             family='sans-serif', size=16, color='grey')
                    line = mlines.Line2D(x, y, linestyle='solid', linewidth=2.0,
                                         color='grey')
                    ax_hand.add_line(line)
                    count += 1
            else:
                # If look at a fixed z pval, the start and end values are
                # nonsensical but we must pass a value in
                start, end = None, None
            # If we have some internal geometry for this layer, draw it
            if 'geometry' in ldata:
                ax = self._draw_layer_geometry(ldata, start, end, sim, plane, pval, ax_hand)
        return ax

    def heatmap2d(self, sim, x, y, cs, labels, ptype, pval, save_path=None,
                  show=False, draw=False, fixed=None, colorsMap='jet'):
        """A general utility method for plotting a 2D heat map"""
        cm = plt.get_cmap(colorsMap)
        if fixed:
            cNorm = matplotlib.colors.Normalize(
                vmin=np.amin(5.0), vmax=np.amax(100.0))
        else:
            cNorm = matplotlib.colors.Normalize(
                vmin=np.amin(cs), vmax=np.amax(cs))
            # cNorm = matplotlib.colors.LogNorm(vmin=np.amin(cs)+.001, vmax=np.amax(cs))
            # cNorm = matplotlib.colors.LogNorm(vmin=1e13, vmax=np.amax(cs))
        scalarMap = cmx.ScalarMappable(norm=cNorm, cmap=cm)
        fig = plt.figure(figsize=(10, 8))
        ax = fig.add_subplot(111)
        #  ax.pcolormesh(x, y, cs,cmap=cm,norm=cNorm,alpha=.5,linewidth=0)
        #  ax.pcolor(x, y,
        #          cs,cmap=cm,norm=cNorm,alpha=.5,linewidth=0,edgecolors='none')
        ax.imshow(cs,cmap=cm,norm=cNorm,extent=[x.min(),x.max(),y.min(),y.max()],aspect='auto')
        # ax.imshow(cs, cmap=cm, norm=cNorm, extent=[x.min(), x.max(), y.min(), y.max()],
        #           aspect=.1)
        # ax_ins = zoomed_inset_axes(ax, 6, loc=1)
        # ax_ins.imshow(cs[75:100,:], extent=[x.min(), x.max(), .8, 1.4])
        # ax_ins.grid(False)

        # ax.matshow(cs,cmap=cm,norm=cNorm, aspect='auto')
        ax.grid(False)
        scalarMap.set_array(cs)
        # div = make_axes_locatable(ax)
        # zoom_ax = div.append_axes("right",size='100%', pad=.5)
        # zoom_ax.imshow(cs[75:100,:], extent=[x.min(), x.max(), .8, 1.4])
        # zoom_ax.grid(False)
        # cax = div.append_axes("right",size="100%",pad=.05)
        cb = fig.colorbar(scalarMap)
        cb.set_label(labels[2])
        ax.set_xlabel(labels[0])
        ax.set_ylabel(labels[1])
        # start, end = ax.get_xlim()
        # ticks = np.arange(start, end, 0.1)
        # ax.xaxis.set_ticks(ticks)
        # ax.set_xlim((np.amin(x), np.amax(x)))
        # ax.set_ylim((np.amin(y), np.amax(y)))
        # start, end = ax.get_ylim()
        # # print('START: %f'%start)
        # # print('END: %f'%end)
        # ticks = np.arange(end, start - 0.2, -0.2)
        # ticks[-1] = 0
        # # ticks = np.arange(start,end,0.2)
        # # ticks = np.arange(start,end,-0.2)
        # # print('###### TICKS ######')
        # # print(ticks)
        # ax.yaxis.set_ticks(ticks)
        # ax.yaxis.set_ticklabels(list(reversed(ticks)))
        # fig.suptitle(labels[3])
        if draw:
<<<<<<< HEAD
            self.log.info('Currently skipping geometry drawing')
            # ax = self.draw_geometry_2d(sim, ptype, ax)
=======
            self.log.info('Beginning geometry drawing routines ...')
            ax = self.draw_geometry_2d(sim, ptype, pval, ax)
>>>>>>> baed5d0a
        if save_path:
            fig.savefig(save_path, bbox_inches='tight')
        if show:
            plt.show()
        plt.close(fig)

    def plane_2d(self, sim, quantity, plane, pval, draw=False, fixed=None):
        """Plots a heatmap of a fixed 2D plane"""
        pval = int(pval)
        x = np.arange(0, sim.period, sim.dx)
        y = np.arange(0, sim.period, sim.dy)
        z = np.arange(0, sim.height + sim.dz, sim.dz)
        # Maps planes to an integer for extracting data
        # plane_table = {'x': 0,'y': 1,'z':2}
        # Get the scalar values
        self.log.info('Retrieving scalar %s' % quantity)
        scalar = sim.get_scalar_quantity(quantity)
        self.log.info('DATA SHAPE: %s' % str(scalar.shape))
        # Filter out any undesired data that isn't on the planes
        #mat = np.column_stack((sim.pos_inds[:,0],sim.pos_inds[:,1],sim.pos_inds[:,2],scalar))
        #planes = np.array([row for row in mat if row[plane_table[plane]] == pval])
        #self.log.debug("Planes shape: %s"%str(planes.shape))
        # Get all unique values for x,y,z and convert them to actual values not indices
        #x,y,z = np.unique(planes[:,0])*dx,np.unique(planes[:,1])*dy,np.unique(planes[:,2])
        freq = sim.conf['Simulation']['params']['frequency']['value']
        wvlgth = (c.c / freq) * 1E9
        title = 'Frequency = {:.4E} Hz, Wavelength = {:.2f} nm'.format(
            freq, wvlgth)
        # Get the plane we wish to plot
        self.log.info('Retrieving plane ...')
        cs = self.get_plane(scalar, sim.x_samples,
                            sim.y_samples, sim.z_samples, plane, pval)
        self.log.info('Plotting plane')
        show = sim.conf['General']['show_plots']
        if plane == 'x':
            labels = ('y [um]', 'z [um]', quantity, title)
            if sim.conf['General']['save_plots']:
                p = os.path.join(sim.conf['General']['sim_dir'],
                                 '%s_plane_2d_x_pval%s.pdf' % (quantity,
                                                               str(pval)))
            else:
                p = False
            self.heatmap2d(sim, y, z, cs, labels, plane, pval,
                           save_path=p, show=show, draw=draw, fixed=fixed)
        elif plane == 'y':
            labels = ('x [um]', 'z [um]', quantity, title)
            if sim.conf['General']['save_plots']:
                p = os.path.join(sim.conf['General']['sim_dir'],
                                 '%s_plane_2d_y_pval%s.pdf' % (quantity,
                                                               str(pval)))
            else:
                p = False
            self.heatmap2d(sim, x, z, cs, labels, plane, pval,
                           save_path=p, show=show, draw=draw, fixed=fixed)
        elif plane == 'z':
            labels = ('y [um]', 'x [um]', quantity, title)
            if sim.conf['General']['save_plots']:
                p = os.path.join(sim.conf['General']['sim_dir'],
                                 '%s_plane_2d_z_pval%s.pdf' % (quantity,
                                                               str(pval)))
            else:
                p = False
            self.heatmap2d(sim, x, y, cs, labels, plane, pval,
                           save_path=p, show=show, draw=draw, fixed=fixed)

    def scatter3d(self, sim, x, y, z, cs, labels, ptype, colorsMap='jet'):
        """A general utility method for scatter plots in 3D"""
        #fig = plt.figure(figsize=(8,6))
        #ax = fig.add_subplot(111,projection='3d')
        #colors = cm.hsv(E_mag/max(E_mag))
        #colmap = c.ScalarMappable(cmap=cm.hsv)
        # colmap.set_array(E_mag)
        #yg = ax.scatter(xs, ys, zs, c=colors, marker='o')
        #cb = fig.colorbar(colmap)
        # print("X SHAPE: %s"%str(x.shape))
        # print("Y SHAPE: %s"%str(y.shape))
        # print("Z SHAPE: %s"%str(z.shape))
        cm = plt.get_cmap(colorsMap)
        cNorm = matplotlib.colors.Normalize(vmin=min(cs), vmax=max(cs))
        scalarMap = cmx.ScalarMappable(norm=cNorm, cmap=cm)
        fig = plt.figure(figsize=(9, 7))

        #ax = Axes3D(fig)
        ax = fig.add_subplot(111, projection='3d')
        ax.scatter(x, y, z, c=scalarMap.to_rgba(cs), edgecolor='none')
        scalarMap.set_array(cs)
        cb = fig.colorbar(scalarMap)
        cb.set_label(labels[3])
        ax.set_xlabel(labels[0])
        ax.set_ylabel(labels[1])
        ax.set_zlabel(labels[2])
        fig.suptitle(os.path.basename(sim.conf['General']['sim_dir']))
        if sim.conf['General']['save_plots']:
            name = labels[-1] + '_' + ptype + '.pdf'
            path = os.path.join(sim.conf['General']['sim_dir'], name)
            fig.savefig(path)
        if sim.conf['General']['show_plots']:
            plt.show()
        plt.close(fig)

    def full_3d(self, sim, quantity):
        """Generates a full 3D plot of a specified scalar quantity"""
        # The data just tells you what integer grid point you are on. Not what actual x,y coordinate you
        # are at
        x = np.arange(0, sim.period, sim.dx)
        y = np.arange(0, sim.period, sim.dy)
        z = np.arange(0, sim.height + sim.dz, sim.dz)
        points = np.array(list(itertools.product(z, x, y)))
        # Get the scalar
        scalar = sim.get_scalar_quantity(quantity)
        labels = ('X [um]', 'Y [um]', 'Z [um]', quantity)
        # Now plot!
        self.scatter3d(sim, points[:, 1], points[:, 2], points[
                       :, 0], scalar, labels, 'full_3d')

    def planes_3d(self, sim, quantity, xplane, yplane):
        """Plots some scalar quantity in 3D but only along specified x-z and y-z planes"""
        xplane = int(xplane)
        yplane = int(yplane)
        # Get the scalar values
        scalar = sim.get_scalar_quantity(quantity)
        x = np.arange(0, sim.period, sim.dx)
        y = np.arange(0, sim.period, sim.dy)
        z = np.arange(0, sim.height + sim.dz, sim.dz)
        # Get the data on the plane with a fixed x value. These means we'll
        # have changing (y, z) points
        xdata = self.get_plane(scalar, sim.x_samples, sim.y_samples, sim.z_samples,
                               'x', xplane)
        # plt.figure()
        # plt.imshow(xdata)
        # plt.show()
        # z first cuz we want y to be changing before z to correspond with the
        # way numpy flattens arrays. Note this means y points will be in the
        # 2nd column
        xplanepoints = np.array(list(itertools.product(z, y)))
        xdata = xdata.flatten()
        xplanexval = np.array(list(itertools.repeat(x[xplane], len(xdata))))
        xplanedata = np.zeros((xplanepoints.shape[0], 4))
        xplanedata[:, 0] = xplanexval
        xplanedata[:, 1] = xplanepoints[:, 1]
        xplanedata[:, 2] = xplanepoints[:, 0]
        xplanedata[:, 3] = xdata
        # Same procedure for fixed y plane
        ydata = self.get_plane(scalar, sim.x_samples, sim.y_samples, sim.z_samples,
                               'y', yplane)
        yplanepoints = np.array(list(itertools.product(z, x)))
        ydata = ydata.flatten()
        yplaneyval = np.array(list(itertools.repeat(y[yplane], len(ydata))))
        yplanedata = np.zeros((yplanepoints.shape[0], 4))
        yplanedata[:, 0] = yplanepoints[:, 1]
        yplanedata[:, 1] = yplaneyval
        yplanedata[:, 2] = yplanepoints[:, 0]
        yplanedata[:, 3] = ydata
        labels = ('X [um]', 'Y [um]', 'Z [um]', quantity)
        # Now stack them vertically and plot!
        all_data = np.vstack((xplanedata, yplanedata))
        self.scatter3d(sim, all_data[:, 0], all_data[:, 1], all_data[:, 2],
                       all_data[:, 3], labels, 'planes_3d')

    def line_plot(self, sim, x, y, ptype, labels):
        """Make a simple line plot"""
        fig = plt.figure()
        plt.plot(x, y)
        plt.xlabel(labels[0])
        plt.ylabel(labels[1])
        plt.title(labels[2])
        if sim.conf['General']['save_plots']:
            name = labels[1] + '_' + ptype + '.pdf'
            path = os.path.join(sim.conf['General']['sim_dir'], name)
            fig.savefig(path)
        if sim.conf['General']['show_plots']:
            plt.show()
        plt.close(fig)

    def fixed_line(self, sim, quantity, direction, coord1, coord2):
        """Plot a scalar quantity on a line along a the z direction at some pair of
        coordinates in the plane perpendicular to that direction"""
        coord1 = int(coord1)
        coord2 = int(coord2)
        # Get the scalar values
        scalar = sim.get_scalar_quantity(quantity)
        # Filter out any undesired data that isn't on the planes
        data = self.get_line(scalar, sim.x_samples, sim.y_samples,
                             sim.z_samples, direction, coord1, coord2)
        x = np.arange(0, sim.period, sim.dx)
        y = np.arange(0, sim.period, sim.dy)
        z = np.arange(0, sim.height + sim.dz, sim.dz)
        if direction == 'x':
            # z along rows, y along columns
            pos_data = x
        elif direction == 'y':
            # x along columns, z along rows
            pos_data = y
        elif direction == 'z':
            # x along rows, y along columns
            pos_data = z
        #mat = np.column_stack((sim.pos_inds[:,0],sim.pos_inds[:,1],sim.pos_inds[:,2],scalar))
        #planes = np.array([row for row in mat if row[0] == coord1 and row[1] == coord2])
        #planes[:,0] = planes[:,0]*dx
        #planes[:,1] = planes[:,1]*dy
        freq = sim.conf['Simulation']['params']['frequency']['value']
        wvlgth = (c.c / freq) * 1E9
        title = 'Frequency = {:.4E} Hz, Wavelength = {:.2f} nm'.format(
            freq, wvlgth)
        labels = ('Z [um]', quantity, title)
        ptype = "%s_line_plot_%i_%i" % (direction, coord1, coord2)
        self.line_plot(sim, pos_data, data, ptype, labels)


class Global_Plotter(Plotter):
    """Plots global quantities for an entire run that are not specific to a single simulation"""

    def __init__(self, global_conf, sims=[], sim_groups=[], failed_sims=[]):
        super(Global_Plotter, self).__init__(
            global_conf, sims, sim_groups, failed_sims)
        self.log.debug("Global plotter init")

    def process_all(self):
        self.log.info('Beginning global plotter method ...')
        for plot, data in self.gconf['Postprocessing']['Global_Plotter'].items():
            if data['compute']:
                argsets = data['args']
                self.log.info('Plotting %s with args %s',
                              str(plot), str(argsets))
                if argsets and type(argsets[0]) == list:
                    for argset in argsets:
                        self.log.info('Plotting individual argset'
                                      ' %s', str(argset))
                        if argset:
                            self.gen_plot(plot, argset)
                        else:
                            self.gen_plot(plot, [])
                else:
                    if argsets:
                        self.gen_plot(plot, argsets)
                    else:
                        self.gen_plot(plot, [])

    def gen_plot(self, plot, args):
        try:
            getattr(self, plot)(*args)
        except KeyError:
            self.log.error("Unable to plot the following quantity: %s",
                           plot, exc_info=True, stack_info=True)
            raise

    def convergence(self, quantity, err_type='global', scale='linear'):
        """Plots the convergence of a field across all available simulations"""
        self.log.info('Plotting convergence')
        for group in self.sim_groups:
            base = group[0].conf['General']['base_dir']
            if err_type == 'local':
                fglob = os.path.join(base, 'localerror_%s*.dat' % quantity)
            elif err_type == 'global':
                fglob = os.path.join(base, 'globalerror_%s*.dat' % quantity)
            elif err_type == 'adjacent':
                fglob = os.path.join(base, 'adjacenterror_%s*.dat' % quantity)
            else:
                self.log.error('Attempting to plot an unsupported error type')
                raise ValueError
            paths = glob.glob(fglob)
            for path in paths:
                labels = []
                errors = []
                with open(path, 'r') as datf:
                    for line in datf.readlines():
                        lab, err = line.split(',')
                        labels.append(lab)
                        errors.append(err)
                fig = plt.figure(figsize=(9, 7))
                plt.ylabel('M.S.E of %s' % quantity)
                plt.xlabel('Number of Fourier Terms')
                plt.plot(labels, errors)
                plt.yscale(scale)
                # plt.xticks(x,labels,rotation='vertical')
                plt.tight_layout()
                plt.title(os.path.basename(base))
                if self.gconf['General']['save_plots']:
                    if '_excluded' in path:
                        excluded = '_excluded'
                    else:
                        excluded = ''
                    name = '%s_%sconvergence_%s%s.pdf' % (
                        os.path.basename(base), err_type, quantity, excluded)
                    path = os.path.join(base, name)
                    fig.savefig(path)
                if self.gconf['General']['show_plots']:
                    plt.show()
                plt.close(fig)

    def scalar_reduce(self, quantity, plane, pval, draw=False, fixed=None):
        """Plot the result of a particular scalar reduction for each group"""
        for group in self.sim_groups:
            sim = group[0]
            base = sim.conf['General']['results_dir']
            self.log.info('Plotting scalar reduction of %s for quantity'
                          ' %s' % (base, quantity))
            cm = plt.get_cmap('jet')
            zs = sim.conf['Simulation']['z_samples']
            xs = sim.conf['Simulation']['x_samples']
            xs = int(float(xs))
            ys = sim.conf['Simulation']['y_samples']
            ys = int(float(ys))
            max_depth = sim.conf['Simulation']['max_depth']
            period = sim.conf['Simulation']['params']['array_period']['value']
            dx = period / xs
            dy = period / ys
            dz = max_depth / zs
            x = np.arange(0, period, dx)
            y = np.arange(0, period, dy)
            z = np.arange(0, max_depth + dz, dz)
            if sim.conf['General']['save_as'] == 'npz':
                globstr = os.path.join(
                    base, 'scalar_reduce*_%s.npy' % quantity)
                files = glob.glob(globstr)
            elif sim.conf['General']['save_as'] == 'text':
                globstr = os.path.join(
                    base, 'scalar_reduce*_%s.crnch' % quantity)
                files = glob.glob(globstr)
            else:
                raise ValueError('Incorrect file type in config')
            title = 'Reduction of %s' % quantity
            for datfile in files:
                if sim.conf['General']['save_as'] == 'npz':
                    scalar = np.load(datfile)
                elif sim.conf['General']['save_as'] == 'text':
                    scalar = np.loadtxt(datfile, group_comb)
                else:
                    raise ValueError('Incorrect file type in config')
                cs = self.get_plane(scalar, xs, ys, zs, plane, pval)
                if plane == 'x':
                    labels = ('y [um]', 'z [um]', quantity, title)
                    if sim.conf['General']['save_plots']:
                        fname = 'scalar_reduce_%s_plane_2d_x.pdf' % quantity
                        p = os.path.join(base, fname)
                    else:
                        p = False
                    show = sim.conf['General']['show_plots']
                    self.heatmap2d(sim, y, z, cs, labels, plane,
                                   save_path=p, show=show, draw=draw, fixed=fixed)
                elif plane == 'y':
                    labels = ('x [um]', 'z [um]', quantity, title)
                    if sim.conf['General']['save_plots']:
                        fname = 'scalar_reduce_%s_plane_2d_y.pdf' % quantity
                        p = os.path.join(base, fname)
                    else:
                        p = False
                    show = sim.conf['General']['show_plots']
                    self.heatmap2d(sim, x, z, cs, labels, plane,
                                   save_path=p, show=show, draw=draw, fixed=fixed)
                elif plane == 'z':
                    labels = ('y [um]', 'x [um]', quantity, title)
                    if sim.conf['General']['save_plots']:
                        fname = 'scalar_reduce_%s_plane_2d_z.pdf' % quantity
                        p = os.path.join(base, fname)
                    else:
                        p = False
                    self.heatmap2d(sim, x, y, cs, labels, plane,
                                   save_path=p, show=show, draw=draw, fixed=fixed)

    def transmission_data(self, absorbance, reflectance, transmission,
                          port='Substrate'):
        """Plot transmissions, absorption, and reflectance assuming leaves are frequency"""
        for group in self.sim_groups:
            # base = group[0].conf['General']['base_dir']
            base = group[0].conf['General']['results_dir']
            self.log.info('Plotting transmission data for group at %s' % base)
            # Assuming the leaves contain frequency values, sum over all of
            # them
            freqs = np.zeros(len(group))
            refl_l = np.zeros(len(group))
            trans_l = np.zeros(len(group))
            absorb_l = np.zeros(len(group))
            for i in range(len(group)):
                sim = group[i]
                dpath = os.path.join(sim.conf['General'][
                                     'sim_dir'], 'ref_trans_abs.dat')
                d = {}
                with open(dpath, 'r') as f:
                    lines = f.readlines()
                    lines.pop(0)
                for line in lines:
                    row = [s.strip() for s in line.split(',')]
                    row_port = row.pop(0)
                    data = list(map(float, row))
                    d[row_port] = data
                # Unpack data for the port we passed in as an argument
                ref, trans, absorb = d[port]
                freq = sim.conf['Simulation']['params']['frequency']['value']
                freqs[i] = freq
                trans_l[i] = trans
                refl_l[i] = ref
                absorb_l[i] = absorb
            freqs = (c.c / freqs[::-1]) * 1e9
            refl_l = refl_l[::-1]
            absorb_l = absorb_l[::-1]
            trans_l = trans_l[::-1]
            plt.figure()
            if absorbance:
                self.log.info('Plotting absorbance')
                plt.plot(freqs, absorb_l, '-o', label='Absorption')
            if reflectance:
                plt.plot(freqs, refl_l, '-o', label='Reflection')
            if transmission:
                plt.plot(freqs, trans_l, '-o', label='Transmission')
            plt.legend(loc='best')
            figp = os.path.join(base, 'transmission_plots_port%s.pdf'%port)
            plt.xlabel('Wavelength (nm)')
            plt.ylim((0, 1.0))
            plt.savefig(figp)
            plt.close()


def main():
    parser = ap.ArgumentParser(description="""A wrapper around s4_sim.py to automate parameter
            sweeps, optimization, directory organization, postproccessing, etc.""")
    parser.add_argument('config_file', type=str, help="""Absolute path to the INI file
    specifying how you want this wrapper to behave""")
    parser.add_argument('-nc', '--no_crunch', action="store_true", default=False, help="""Do not perform crunching
            operations. Useful when data has already been crunched but new plots need to be
            generated""")
    parser.add_argument('-ngc', '--no_gcrunch', action="store_true", default=False, help="""Do not
            perform global crunching operations. Useful when data has already been crunched but new plots need to be
            generated""")
    parser.add_argument('-np', '--no_plot', action="store_true", default=False, help="""Do not perform plotting
            operations. Useful when you only want to crunch your data without plotting""")
    parser.add_argument('-ngp', '--no_gplot', action="store_true", default=False, help="""Do not perform global plotting
            operations. Useful when you only want to crunch your data without plotting""")
    parser.add_argument('--log_level', type=str, default='info', choices=['debug', 'info', 'warning', 'error', 'critical'],
                        help="""Logging level for the run""")
    parser.add_argument('--filter_by', nargs='*', help="""List of parameters you wish to filter by,
            specified like: p1:v1,v2,v3 p2:v1,v2,v3""")
    parser.add_argument('-gb', '--group_by', help="""The parameter you
            would like to group simulations by, specified as a dot separated path
            to the key in the config as: path.to.key.value""")
    parser.add_argument('-ga', '--group_against', help="""The parameter
            you would like to group against, specified as a dot separated path
            to the key in the config as: path.to.key.value""")
    args = parser.parse_args()
    if os.path.isfile(args.config_file):
        conf = Config(path=os.path.abspath(args.config_file))
        conf.expand_vars()
    else:
        raise ValueError("The file you specified does not exist!")

    if not (args.group_by or args.group_against):
        raise ValueError('Need to group sims somehow. A sensible value would'
                         ' be by/against frequency')
    else:
        if args.group_by:
            group_by = args.group_by.split('.')
        else:
            group_ag = args.group_against.split('.')

    # Configure logger
    lfile = os.path.join(conf['General']['base_dir'], 'logs/postprocess.log')
    logger = configure_logger(level=args.log_level, name='postprocess',
                              console=True, logfile=lfile)
    # Configure plotting style
    try:
        plt.style.use(conf['Postprocessing']['style'])
    except KeyError:
        plt.style.use('ggplot')
    # Collect the sims once up here and reuse them later
    proc = Processor(conf)
    print('Collecting sims')
    sims, failed_sims = proc.collect_sims()
    # First we need to group against if specified. Grouping against corresponds
    # to "leaves" in the tree
    if args.group_against:
        sim_groups = proc.group_against(group_ag, conf.variable)
    # Next we group by. This corresponds to building the parent nodes for each
    # set of leaf groups
    if args.group_by:
        sim_groups = proc.group_by(group_by)
    # print(len(sim_groups))
    # print(group_ag)
    # print(conf.variable)
    # for group in proc.sim_groups:
    #     sim = group[0]
    #     try:
    #         os.makedirs(sim.conf['General']['results_dir'])
    #     except OSError:
    #         pass
    # quit()
    # Filter if specified
    if args.filter_by:
        filt_dict = {}
        for item in args.filter_by:
            par, vals = item.split(':')
            vals = vals.split(',')
            filt_dict[par] = vals
        logger.info('Here is the filter dictionary: %s' % filt_dict)
        sims, sim_groups = proc.filter_by_param(filt_dict)
    # Now do all the work
    if not args.no_crunch:
        crunchr = Cruncher(conf, sims, sim_groups, failed_sims)
        crunchr.process_all()
        # for sim in crunchr.sims:
        #     crunchr.transmissionData(sim)
    if not args.no_gcrunch:
        gcrunchr = Global_Cruncher(conf, sims, sim_groups, failed_sims)
        gcrunchr.process_all()
    if not args.no_plot:
        pltr = Plotter(conf, sims, sim_groups, failed_sims)
        pltr.process_all()
    if not args.no_gplot:
        gpltr = Global_Plotter(conf, sims, sim_groups, failed_sims)
        # gpltr.collect_sims()
        gpltr.process_all()


if __name__ == '__main__':
    main()<|MERGE_RESOLUTION|>--- conflicted
+++ resolved
@@ -1457,13 +1457,8 @@
         # ax.yaxis.set_ticklabels(list(reversed(ticks)))
         # fig.suptitle(labels[3])
         if draw:
-<<<<<<< HEAD
-            self.log.info('Currently skipping geometry drawing')
-            # ax = self.draw_geometry_2d(sim, ptype, ax)
-=======
             self.log.info('Beginning geometry drawing routines ...')
             ax = self.draw_geometry_2d(sim, ptype, pval, ax)
->>>>>>> baed5d0a
         if save_path:
             fig.savefig(save_path, bbox_inches='tight')
         if show:
