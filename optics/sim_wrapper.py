import shutil
import subprocess
import itertools
import argparse as ap
import os
import configparser as confp 
import glob
import logging
import datetime
from collections import OrderedDict 
from profilehooks import profile
import multiprocessing as mp 
import multiprocessing.dummy as mpd

def parse_file(path):
    """Parse the INI file provided at the command line"""
    
    parser = confp.ConfigParser(interpolation=None)
    parser.optionxform = str
    with open(path,'r') as config_file:
        parser.readfp(config_file)
    return parser

def copy_conf_obj(old):
    from io import StringIO
    config_string = StringIO()
    old.write(config_string)
    # We must reset the buffer ready for reading.
    config_string.seek(0) 
    new_config = confp.ConfigParser(interpolation=None)
    new_config.optionxform = str
    new_config.read_file(config_string)
    return new_config

def configure_logger(level,logger_name,log_dir,logfile):
    # Get numeric level safely
    numeric_level = getattr(logging, level.upper(), None)
    if not isinstance(numeric_level, int):
        raise ValueError('Invalid log level: %s' % args.log_level)
    # Set formatting
    formatter = logging.Formatter('%(asctime)s [%(levelname)s] - %(message)s',datefmt='%m/%d/%Y %I:%M:%S %p')
    # Get logger with name
    logger = logging.getLogger(logger_name)
    logger.setLevel(numeric_level)
    # Set up file handler
    try:
        os.makedirs(log_dir)
    except OSError:
        # Log dir already exists
        pass
    output_file = os.path.join(log_dir,logfile)
    fhandler = logging.FileHandler(output_file)
    fhandler.setFormatter(formatter)
    logger.addHandler(fhandler)
    # Create console handler
    ch = logging.StreamHandler()
    ch.setLevel(numeric_level)
    ch.setFormatter(formatter)
    logger.addHandler(ch)
       
    return logger

<<<<<<< HEAD
def sh(cmd):
    return subprocess.Popen(cmd,shell=True,stdout=subprocess.PIPE,stderr=subprocess.PIPE).communicate()

def start_sim(script,ini_file,timed=False):
    '''Executes commands directly to the native bash shell using subprocess.Popen, and retrieves
    stdout and stderr. 
    
    !!!IMPORTANT NOTE!!!: Passing unsanitized input into this function can be a huge
    security threat. Tread carefully. 
    !!!IMPORTANT NOTE!!!: Passing in a command that generates excessive output might
    freeze the program depending on buffer sizes
    Useage: out, err = sh(bash_command)
    Input: - bash_command: string
    Output: - out: string
            - err: string'''
    log = logging.getLogger('sim_wrapper') 
    if timed:
        log.info('TIMING LUA SCRIPT')
        cmd = '/usr/bin/time -v -o timing.dat /usr/bin/lua %s %s'%(script,ini_file)
        #cmd = '/usr/bin/perf stat -o timing.dat -r 5 /usr/bin/lua %s %s'%(script,ini_file)
    else:
        cmd = '/usr/bin/lua %s %s'%(script,ini_file)
    log.debug('Subprocess command: %s',cmd)
    return subprocess.Popen(cmd,shell=True,stdout=subprocess.PIPE,stderr=subprocess.PIPE)

def poll_procs(procs):
    log = logging.getLogger('sim_wrapper') 
    log.info('Polling processes ...')
    # While there are running processes
    while procs:
        # True if the process finished, false if not. This way we only actually poll processes once,
        # polling seperately for finished and running procs might cause inconsistencies 
        flags = [True if proc[0].poll() != None else False for proc in procs]
        # The processes which have terminated 
        fin_procs = [procs[i] for i in range(len(flags)) if flags[i]]
        # Running procs
        run_procs = [procs[i] for i in range(len(flags)) if not flags[i]]
        # Retrieve output from finished procs
        for proc in fin_procs:
            out,err = proc[0].communicate()
            log.debug('Simulation stdout for %s: %s',proc[1],str(out))
            log.info('Simulation stderr for %s: %s',proc[1],str(err))
            log.info("Finished simulation for %s!",str(proc[1]))
        procs = run_procs
    log.info('Batch complete!')
    return procs

def sim(script,ini_file):
    out,err = sh('python %s %s'%(script,ini_file))
    return out,err

def run_single_sim(conf):
=======
def make_single_sim(conf):
>>>>>>> 2efc47b2
    log = logging.getLogger('sim_wrapper')
    log.info("Running single sim")
    # Make the simulation dir
    basedir = conf.get('General','basedir')
    # The dir is already made when the logger is configured but this is a safety measure i guess?
    try:
        path = os.path.join(basedir,'data')
        os.makedirs(path)
    except OSError:
        log.info('Data directory already exists, appending timestamp')
        stamp = '{:%Y-%m-%d_%H-%M-%S}'.format(datetime.datetime.now())
        path = os.path.join(basedir,'data__'+stamp)
        os.makedirs(path)
    # Write new config file to sim dir
    # Make a new configuration object for this specific sim
    sim_conf = confp.SafeConfigParser()
    sim_conf.optionxform = str
    for section in ['General','Simulation','Parameters','Materials']:
        sim_conf.add_section(section)
    # Add the general stuff for the sim
    for section in ['General','Simulation']:
        for item, val in conf.items(section):
            sim_conf.set(section,item,val)
    sim_conf.set('General','sim_dir',path)
    # Add all the fixed parameters from global conf
    for name,param in conf.items('Fixed Parameters'):
        sim_conf.set('Parameters',name,str(param))
    # Now just add the materials
    for name,matpath in conf.items('Materials'):
        sim_conf.set('Materials',name,matpath)
    # Now write the config file to the data subdir
    with open(os.path.join(path,'sim_conf.ini'),'w+') as new_conf:
        sim_conf.write(new_conf)
    # Copy sim script to sim dir
    base_script = sim_conf.get('General','sim_script')
    script = os.path.join(path,os.path.basename(base_script))
    if not os.path.exists(script):
        shutil.copyfile(base_script,script)
    return (path,sim_conf)
    
def get_combos(tuplist):
    log = logging.getLogger('sim_wrapper') 
    log.info("Constructing dictionary of options and their values ...")
    # Get our variable parameters by splitting string in conf file and explanding into list
    optionValues = OrderedDict(tuplist)
    log.debug("Option values dict before processing: %s",str(optionValues))
    for key, value in optionValues.items():
        # determine if we have floats or ints
        if value.find('.') != -1 or value.find('E') != -1:
            type_converter = lambda x: float(x)
        else:
            type_converter = lambda x: int(x)
        
        # Now we determine if we have a range or if we have actually included the values
        if value.find(':') != -1:
            
            # Parse the range string
            dataRange = value.split(':')
            dataMin,dataMax,dataStep = list(map(type_converter,dataRange))

            # construct the option list (handles ints and floats)
            vals = [dataMin]
            while vals[-1] < dataMax:
                vals.append(vals[-1]+dataStep)

            # assign the option list
            optionValues[key] = vals
        else:
            # store the typed out values
            dataList = value.split(',')
            dataList = list(map(type_converter,dataList))
            optionValues[key] = dataList
    log.debug("Option values dict after processing: %s"%str(optionValues))
    valuelist = list(optionValues.values())
    keys = list(optionValues.keys())
    # Consuming a list of lists/tuples where each inner list/tuple contains all the values for a
    # particular parameter, returns a list of tuples containing all the unique combos for that
    # set of parameters 
    combos=list(itertools.product(*valuelist))
    log.debug('The list of parameter combos: %s',str(combos))
    return keys,combos 

def make_leaves(nodes):
    log = logging.getLogger('sim_wrapper') 
    log.info("Building all leaves for each node...")
    # Get a list of the parameters names (keys) and a list of lists of values where the ith value 
    # of the inner lists corresponds to the ith param name in keys. The inner list consists of 
    # a unique combination of variable parameters. Note all nodes sweep through the same parameters
    # so we only need to compute this once. 
    print(nodes)
    keys,combos = get_combos(nodes[0][1].items("Variable Parameters"))
    # Build all the leaves at every node in the directory tree 
    leaves = []
    for nodepath,conf in nodes:
        # Loop through each unique combination of parameters
        for combo in combos:
            # Make a unique working directory based on parameter combo
            workdir=''
            for i in range(len(combo)):
                if isinstance(combo[i],float) and combo[i] >= 10000:
                    substr = '{}_{:.4E}__'.format(keys[i],combo[i])
                    workdir += substr 
                else:
                    substr = '{}_{:.4f}__'.format(keys[i],combo[i])
                    workdir += substr 
            workdir=workdir.rstrip('__')
            fullpath = os.path.join(nodepath,workdir)
            try:
                os.makedirs(fullpath)
            except OSError:
                log.info("Working directory already exists, appending new to name")
                workdir = workdir+"__new"
                fullpath = os.path.join(nodepath,workdir)
                os.makedirs(fullpath)
            log.info('Created leaf %s',fullpath)
            # Make a new configuration object for this specific sim
            sim_conf = confp.ConfigParser(interpolation=None)
            sim_conf.optionxform = str
            for section in ['General','Simulation','Parameters','Materials']:
                sim_conf.add_section(section)
            # Add the general stuff for the sim
            for section in ['General','Simulation']:
                for item, val in conf.items(section):
                    sim_conf.set(section,item,val)
            sim_conf.set('General','sim_dir',fullpath)
            # Add all the fixed parameters from global conf
            for name,param in conf.items('Fixed Parameters'):
                sim_conf.set('Parameters',name,str(param))
            # Now add this specific combo of variable params. Note that itertools.product is so
            # wonderful and nice that it preserves the order of the values in every combo such that the
            # combo values always line up with the proper parameter name
            for i in range(len(combo)):
                sim_conf.set('Parameters',keys[i],str(combo[i]))
            # Now that all the parameters have been defined, we can add the evaluated parameters that
            # depend on the values of some other parameters
            for par, val in conf.items('Evaluated Parameters'):
                # Wrap the value in back ticks so we know to evaluate the results of the interpolated
                # expression in the simulation script
                wrapped = '`'+str(val)+'`'
                sim_conf.set('Parameters',par,wrapped)
            # Now just add the materials
            for name,path in conf.items('Materials'):
                sim_conf.set('Materials',name,path)
            # Now write the config file to the appropriate subdir
            with open(os.path.join(fullpath,'sim_conf.ini'),'w+') as new_conf:
                sim_conf.write(new_conf)
            base_script = sim_conf.get('General','sim_script')
            script = os.path.join(nodepath,os.path.basename(base_script))
            if not os.path.exists(script):
                shutil.copyfile(base_script,script)
            leaves.append((fullpath,sim_conf))
    log.debug('Here are the leaves: %s',str(leaves))
    log.info('Finished building leaves!')
    return leaves

<<<<<<< HEAD
        # Now write the config file to the appropriate subdir
        with open(os.path.join(fullpath,'sim_conf.ini'),'w+') as new_conf:
            sim_conf.write(new_conf)
      
        base_script = sim_conf.get('General','sim_script')
        script = os.path.join(basedir,os.path.basename(base_script))
        if not os.path.exists(script):
            shutil.copyfile(base_script,script)
        os.chdir(fullpath)
        log.info("Starting simulation for %s ....",workdir)
        proc = start_sim(script,"sim_conf.ini",sim_conf.getboolean('General','save_time'))
        fpath = os.path.join(fullpath,sim_conf.get('General','base_name')+'.E')
        if not conf.getboolean('General','parallel'):
            out,err = proc.communicate()
            log.debug('Simulation stdout: %s',str(out))
            log.info('Simulation stderr: %s',str(err))
            log.info("Finished simulation for %s!",str(workdir))
        else:
            # The reason for not using multiprocessing is because each process outputs and
            # identically named file and multiprocessing pools would spit them all out into the same
            # directory
            if len(procs) < max_procs:
                procs.append((proc,os.path.relpath(fullpath,basedir),fpath))
            else:
                log.info('Hit core limit!')
                procs = poll_procs(procs)
        os.chdir(basedir)
    if procs:
        poll_procs(procs)
=======
>>>>>>> 2efc47b2

def make_nodes(conf):
    # Get access to logger
    log = logging.getLogger('sim_wrapper')
    log.info("Construction all nodes in sorted directory tree ...")
    opts = conf.items("Sorting Parameters")
    log.debug('Opts before sorting: %s',str(opts))
    # TODO: This should really be in pre_check()
    if not all([len(x[1].split(';')) == 2 for x in opts]):
        raise ValueError("You forgot to add a sorting key to one of your sorting parameters")
    # Sort options by key in config file
    sort_opts = sorted(opts,key = lambda tup: tup[-1].split(';')[-1])
    log.debug('Opts after sorting: %s',str(sort_opts))
    # Done with the sorting keys so we can discard them
    sort_opts = [(tup[0],tup[1][0:tup[1].find(';')]) for tup in sort_opts]
    # Get a list of the parameters names (keys) and a list of lists of values where the ith value 
    # of the inner lists corresponds to the ith param name in keys. The inner list consists of 
    # a unique combination of variable parameters
    keys,combos = get_combos(sort_opts)
    # Make all the nodes in the directory tree
    nodes = []
    for combo in combos:
        # Copy global config object
        sub_conf = copy_conf_obj(conf)
        # Remove sorting param section
        sub_conf.remove_section('Sorting Parameters')
        # Build path and add params to new config object
        path = conf.get('General','basedir')
        for i in range(len(combo)):
            sub_conf.set('Fixed Parameters',keys[i],str(combo[i]))
            if isinstance(combo[i],float) and combo[i] >= 10000:
                subdir = '{}_{:.4E}'.format(keys[i],combo[i])
                path = os.path.join(path,subdir)
            else:
                subdir = '{}_{:.2f}'.format(keys[i],combo[i])
                path = os.path.join(path,subdir)
        try:
            os.makedirs(path)
        except OSError:
            pass
        log.info("Created node %s",path)
        sub_conf.set('General','basedir',path)
        with open(os.path.join(path,'sorted_sweep_conf.ini'),'w') as conf_file:
            sub_conf.write(conf_file) 
        nodes.append((path,sub_conf))
    log.debug('Here are the nodes: %s',str(nodes))
    log.info('Finished building nodes!')
    leaves = make_leaves(nodes)
    return leaves

def run_sim(jobtup):
    """Actually runs simulation in a given directory using subprocess.call. Expects a tuple
    containing the absolute path to the job directory as the first element and the configuration
    object for the job as the second element"""

    log = logging.getLogger('sim_wrapper') 
    jobpath,jobconf = jobtup
    timed = jobconf.getboolean('General','save_time')
    touf = os.path.join(jobpath,'timing.dat')
    script = jobconf.get('General','sim_script')
    ini_file = os.path.join(jobpath,'sim_conf.ini')
    if timed:
        log.debug('Executing script with timing wrapper ...')
        cmd = '/usr/bin/time -vv -o %s /usr/bin/lua %s %s'%(tout,script,ini_file)
        #cmd = '/usr/bin/perf stat -o timing.dat -r 5 /usr/bin/lua %s %s'%(script,ini_file)
    else:
        cmd = '/usr/bin/lua %s %s'%(script,ini_file)
    log.debug('Subprocess command: %s',cmd)
    relpath = os.path.relpath(jobpath,jobconf.get('General','treebase'))
    log.info("Starting simulation for %s ....",relpath)
    completed = subprocess.run(cmd,shell=True,stdout=subprocess.PIPE,stderr=subprocess.PIPE)
    #log.info('Simulation stderr: %s',completed.stderr)
    log.info("Finished simulation for %s!\nSimulation stderr: %s",
             relpath,completed.stderr)
    log.debug('Simulation stdout: %s',completed.stdout)

def execute_jobs(gconf,jobs):
    """Given a list of length 2 tuples containing job directories and their configuration objects
    (in that order), executes the jobs. If specified, a multiprocessing pool is used to run the 
    jobs in parallel. If not, jobs are executed serially"""
    
    log=logging.getLogger('sim_wrapper')
    if not gconf.getboolean('General','parallel'):
        log.info('Executing jobs serially')
        for job in jobs:
            run_sim(job)
    else:
        num_procs = mp.cpu_count() - gconf.getint('General','reserved_cores')
        log.info('Executing jobs in parallel using %s cores ...',str(num_procs))
        with mpd.Pool(processes=num_procs) as pool:
            result = pool.map(run_sim,jobs)

def run_optimization(conf):
    log = logging.getLogger('sim_wrapper')
    log.info("Running optimization")

def run(conf,log):
    basedir = conf.get('General','basedir')
    logdir = os.path.join(basedir,'logs')
    # Configure logger
    logger = configure_logger(log,'sim_wrapper',logdir,'sim_wrapper.log')
    if not conf.options("Variable Parameters"):
        # No variable params, single sim
        logger.debug('Entering single sim function from main')
        job = make_single_sim(conf)
        run_sim(job)
    # If all the variable params have ranges specified, do a parameter sweep
    elif all(list(zip(*conf.items("Variable Parameters")))[1]):
        if conf.items('Sorting Parameters'):
            logger.debug('Creating nodes and leaves')
            jobs = make_nodes(conf)
        else:
            logger.debug('Creating leaves')
            # make_leaves expects a list of tuples with contents (jobpath,jobconfobject)
            jobs = make_leaves([(basedir,conf)])
        execute_jobs(conf,jobs)
    # If we have specified variable params without ranges, we need to optimize them
    elif not all(list(zip(*conf.items("Variable Parameters")))[1]):
        logger.debug('Entering optimization function from main')
        run_optimization(conf)
    else:
        logger.error('Unsupported configuration for a simulation run. Not a single sim, sweep, or \
        optimization')

    # Need to fix this cuz its currently broken
    #if conf.getboolean('General','postprocess') == True:
    #    os.chdir(conf.get('General','basedir'))
    #    os.chdir('../')
    #    out,err = sh('python3 ./postprocess.py setup.ini')
    #    print(err) 

def pre_check(conf_path,conf):
    """Checks conf file for invalid values"""
    if not os.path.isfile(conf.get('General','sim_script')):
        print('You need to change the sim_script entry in the [General] section of your config \
        file')
        quit()
    
    # Warn user if they are about to dump a bunch of simulation data and directories into a
    # directory that already exists
    base = conf.get("General","basedir")
    if os.path.isdir(base):
        print('WARNING!!! You are about to start a simulation in a directory that already exists')
        print('WARNING!!! This will dump a whole bunch of crap into that directory and possibly')
        print('WARNING!!! overwrite old simulation data.')
        ans = input('Would you like to continue? CTRL-C to exit, any other key to continue: ')
    # Copy provided config file to basedir
    try:
        os.makedirs(base)
    except OSError:
        pass
    fname = os.path.basename(conf_path)
    new_path = os.path.join(base,fname)
    try:
        shutil.copy(conf_path,new_path)
    except shutil.SameFileError:
        pass
    # TODO: Add checks between specified x,y,z samples and plane vals in plotting section

def main():

    parser = ap.ArgumentParser(description="""A wrapper around s4_sim.py to automate parameter
            sweeps, optimization, directory organization, postproccessing, etc.""")
    parser.add_argument('config_file',type=str,help="""Absolute path to the INI file
    specifying how you want this wrapper to behave""")
    parser.add_argument('--log_level',type=str,default='info',choices=['debug','info','warning','error','critical'],
                        help="""Logging level for the run""")
    args = parser.parse_args()

    if os.path.isfile(args.config_file):
        conf = parse_file(os.path.abspath(args.config_file))
    else:
        print("\n The file you specified does not exist! \n")
        quit()

    pre_check(os.path.abspath(args.config_file),conf)
    run(conf,args.log_level)

if __name__ == '__main__':
    main()<|MERGE_RESOLUTION|>--- conflicted
+++ resolved
@@ -60,62 +60,7 @@
        
     return logger
 
-<<<<<<< HEAD
-def sh(cmd):
-    return subprocess.Popen(cmd,shell=True,stdout=subprocess.PIPE,stderr=subprocess.PIPE).communicate()
-
-def start_sim(script,ini_file,timed=False):
-    '''Executes commands directly to the native bash shell using subprocess.Popen, and retrieves
-    stdout and stderr. 
-    
-    !!!IMPORTANT NOTE!!!: Passing unsanitized input into this function can be a huge
-    security threat. Tread carefully. 
-    !!!IMPORTANT NOTE!!!: Passing in a command that generates excessive output might
-    freeze the program depending on buffer sizes
-    Useage: out, err = sh(bash_command)
-    Input: - bash_command: string
-    Output: - out: string
-            - err: string'''
-    log = logging.getLogger('sim_wrapper') 
-    if timed:
-        log.info('TIMING LUA SCRIPT')
-        cmd = '/usr/bin/time -v -o timing.dat /usr/bin/lua %s %s'%(script,ini_file)
-        #cmd = '/usr/bin/perf stat -o timing.dat -r 5 /usr/bin/lua %s %s'%(script,ini_file)
-    else:
-        cmd = '/usr/bin/lua %s %s'%(script,ini_file)
-    log.debug('Subprocess command: %s',cmd)
-    return subprocess.Popen(cmd,shell=True,stdout=subprocess.PIPE,stderr=subprocess.PIPE)
-
-def poll_procs(procs):
-    log = logging.getLogger('sim_wrapper') 
-    log.info('Polling processes ...')
-    # While there are running processes
-    while procs:
-        # True if the process finished, false if not. This way we only actually poll processes once,
-        # polling seperately for finished and running procs might cause inconsistencies 
-        flags = [True if proc[0].poll() != None else False for proc in procs]
-        # The processes which have terminated 
-        fin_procs = [procs[i] for i in range(len(flags)) if flags[i]]
-        # Running procs
-        run_procs = [procs[i] for i in range(len(flags)) if not flags[i]]
-        # Retrieve output from finished procs
-        for proc in fin_procs:
-            out,err = proc[0].communicate()
-            log.debug('Simulation stdout for %s: %s',proc[1],str(out))
-            log.info('Simulation stderr for %s: %s',proc[1],str(err))
-            log.info("Finished simulation for %s!",str(proc[1]))
-        procs = run_procs
-    log.info('Batch complete!')
-    return procs
-
-def sim(script,ini_file):
-    out,err = sh('python %s %s'%(script,ini_file))
-    return out,err
-
-def run_single_sim(conf):
-=======
 def make_single_sim(conf):
->>>>>>> 2efc47b2
     log = logging.getLogger('sim_wrapper')
     log.info("Running single sim")
     # Make the simulation dir
@@ -271,38 +216,6 @@
     log.info('Finished building leaves!')
     return leaves
 
-<<<<<<< HEAD
-        # Now write the config file to the appropriate subdir
-        with open(os.path.join(fullpath,'sim_conf.ini'),'w+') as new_conf:
-            sim_conf.write(new_conf)
-      
-        base_script = sim_conf.get('General','sim_script')
-        script = os.path.join(basedir,os.path.basename(base_script))
-        if not os.path.exists(script):
-            shutil.copyfile(base_script,script)
-        os.chdir(fullpath)
-        log.info("Starting simulation for %s ....",workdir)
-        proc = start_sim(script,"sim_conf.ini",sim_conf.getboolean('General','save_time'))
-        fpath = os.path.join(fullpath,sim_conf.get('General','base_name')+'.E')
-        if not conf.getboolean('General','parallel'):
-            out,err = proc.communicate()
-            log.debug('Simulation stdout: %s',str(out))
-            log.info('Simulation stderr: %s',str(err))
-            log.info("Finished simulation for %s!",str(workdir))
-        else:
-            # The reason for not using multiprocessing is because each process outputs and
-            # identically named file and multiprocessing pools would spit them all out into the same
-            # directory
-            if len(procs) < max_procs:
-                procs.append((proc,os.path.relpath(fullpath,basedir),fpath))
-            else:
-                log.info('Hit core limit!')
-                procs = poll_procs(procs)
-        os.chdir(basedir)
-    if procs:
-        poll_procs(procs)
-=======
->>>>>>> 2efc47b2
 
 def make_nodes(conf):
     # Get access to logger
